import 'dart:convert';
import 'dart:io';
import 'dart:math';
import 'dart:typed_data';
import 'package:crypto/crypto.dart';

import 'package:dishcovery_app/core/models/scan_model.dart';
import 'package:dishcovery_app/core/services/firebase_ai_service.dart';
import 'package:dishcovery_app/core/services/firestore_service.dart';
import 'package:flutter/material.dart';
import 'package:image/image.dart' as img;

class ScanProvider extends ChangeNotifier {
  final FirebaseAiService _aiService = FirebaseAiService();
  final FirestoreService _firestoreService = FirestoreService();

  bool _loading = false;
  ScanResult? _result;
  String? _error;
  String _loadingMessage = "Memproses gambar...";
  BuildContext? _lastContext;
  String? _currentTransactionId;
  final Set<String> _completedTransactions = {};
  final Set<String> _inProgressTransactions = {};
  bool _isSaving = false; // Prevent concurrent saves

  bool get loading => _loading;
  ScanResult? get result => _result;
  String? get error => _error;
  String get loadingMessage => _loadingMessage;

  /// Generate unique transaction ID for tracking scan operations
  String _generateTransactionId() {
    final timestamp = DateTime.now().millisecondsSinceEpoch;
    final random = Random().nextInt(100000);
    return 'scan_${timestamp}_$random';
  }

  /// Check if a transaction has been completed
  bool _isTransactionCompleted(String transactionId) {
    return _completedTransactions.contains(transactionId);
  }

  /// Check if a transaction is currently in progress
  bool _isTransactionInProgress(String transactionId) {
    return _inProgressTransactions.contains(transactionId);
  }

  /// Mark a transaction as in progress
  void _markTransactionInProgress(String transactionId) {
    _inProgressTransactions.add(transactionId);
  }

  /// Mark a transaction as completed
  void _markTransactionCompleted(String transactionId) {
    _inProgressTransactions.remove(transactionId);
    _completedTransactions.add(transactionId);
    // Keep only last 50 transactions to prevent memory leak
    if (_completedTransactions.length > 50) {
      _completedTransactions.remove(_completedTransactions.first);
    }
  }

  /// Generate content hash from image bytes and food name
  String _generateContentHash(Uint8List imageBytes, String foodName, String userId) {
    // Create a simple hash of the first 1000 bytes (for performance)
    // Combined with food name and user ID for uniqueness
    final sampleSize = imageBytes.length > 1000 ? 1000 : imageBytes.length;
    final imageSample = imageBytes.sublist(0, sampleSize);

    // Combine image sample, food name, and userId for the hash
    final contentToHash = utf8.encode(
      '${base64.encode(imageSample)}_${foodName.toLowerCase()}_$userId'
    );

    // Generate SHA256 hash
    final digest = sha256.convert(contentToHash);
    return digest.toString();
  }

  /// Optimize image before sending to API
  Future<Uint8List> _optimizeImage(String imagePath) async {
    _loadingMessage = "Mengoptimalkan gambar...";
    notifyListeners();

    final file = File(imagePath);
    final bytes = await file.readAsBytes();

    // Decode the image
    final image = img.decodeImage(bytes);
    if (image == null) return bytes;

    // Resize if image is too large (max 1024px on longest side)
    const maxSize = 1024;
    img.Image resized;

    if (image.width > maxSize || image.height > maxSize) {
      if (image.width > image.height) {
        resized = img.copyResize(image, width: maxSize);
      } else {
        resized = img.copyResize(image, height: maxSize);
      }
    } else {
      resized = image;
    }

    // Compress to JPEG with 85% quality
    final optimized = img.encodeJpg(resized, quality: 85);
    return Uint8List.fromList(optimized);
  }

  Future<void> processImage(String imagePath, {BuildContext? context}) async {
    // Generate new transaction ID for this scan operation
    _currentTransactionId = _generateTransactionId();
    final transactionId = _currentTransactionId!;

    // PRE-AI GUARD: Check if this transaction is already in progress or completed
    // This prevents duplicate AI calls when the same image is processed multiple times
    if (_isTransactionInProgress(transactionId) ||
        _isTransactionCompleted(transactionId)) {
      debugPrint(
        "Transaction $transactionId already in progress or completed, skipping",
      );
      return;
    }

    // Mark transaction as in progress immediately
    _markTransactionInProgress(transactionId);

    _loading = true;
    _error = null;
    _loadingMessage = "Memproses gambar...";
    _lastContext = context;
    notifyListeners();

    try {
      // Optimize image first
      final optimizedBytes = await _optimizeImage(imagePath);

      _loadingMessage = "Mengidentifikasi makanan...";
      notifyListeners();

      // Use non-streaming version for stability
      final res = await _aiService.imageToDishcovery(
        imageBytes: optimizedBytes,
        prompt: """
Identifikasi makanan Indonesia dalam gambar ini.
Jika bukan makanan, set name="bukan makanan" dan isFood=false.
Jika makanan, berikan informasi singkat dan padat:
- Fokus pada informasi penting saja
- Deskripsi maksimal 2 paragraf
- History maksimal 1 paragraf
- Recipe dengan bahan dan langkah utama saja
- Tags maksimal 5
- Related foods maksimal 3
""",
      );

      // Safe parsing with error handling
      final ScanResult parsed;
      try {
        // Generate content hash before creating the result
        final user = _firestoreService.currentUser;
        final userId = user?.uid ?? 'anonymous';
        final contentHash = _generateContentHash(
          optimizedBytes,
          res['name'] ?? '',
          userId,
        );

        parsed = ScanResult.fromJson(res).copyWith(
          imagePath: imagePath,
          transactionId: transactionId, // Add transaction ID for tracking
          contentHash: contentHash, // Add content hash for duplicate detection
        );
        debugPrint("Parsed result: ${parsed.name}");
        debugPrint("History: ${parsed.history}");
        debugPrint("Transaction ID: $transactionId");
        debugPrint("Content Hash: $contentHash");
      } catch (parseError) {
        debugPrint("Error parsing result: $parseError");
        throw Exception("Failed to parse API response: $parseError");
      }

      _result = parsed;

<<<<<<< HEAD
      // Save to Firestore only if not a duplicate
      // Note: HistoryProvider's Firestore listener will automatically add it to local cache
      // This prevents duplicate entries (one from direct save, one from listener)
=======
      // Save to Firestore only - HistoryProvider listener will handle local caching
>>>>>>> 67c07c0a
      if (parsed.name.toLowerCase() != "bukan makanan" && parsed.isFood) {
        // Prevent concurrent saves
        if (_isSaving) {
          debugPrint("Save already in progress, skipping duplicate save");
          return;
        }
        _isSaving = true;

        _loadingMessage = "Memeriksa duplikat...";
        notifyListeners();

        try {
          final user = _firestoreService.currentUser;
          if (user != null && parsed.contentHash != null) {
            // Check for duplicate by content hash
            final isDuplicate = await _firestoreService.checkDuplicateScan(
              parsed.contentHash!,
              user.uid,
            );

            if (isDuplicate) {
              debugPrint("Duplicate scan detected by content hash, skipping save");
              _isSaving = false;
              return;
            }

            // Check for recent similar scan (same food within 1 minute)
            final hasRecentSimilar = await _firestoreService.checkRecentSimilarScan(
              parsed.name,
              user.uid,
            );

            if (hasRecentSimilar) {
              debugPrint("Recent similar scan detected, skipping save");
              _isSaving = false;
              return;
            }
          }

          _loadingMessage = "Menyimpan hasil...";
          notifyListeners();

          // Save to Firestore (cloud-first)
          final firestoreId = await _firestoreService.saveScanResult(parsed);

          if (firestoreId != null) {
            // Update result with Firestore ID
            final updatedResult = parsed.copyWith(firestoreId: firestoreId);
            _result = updatedResult;
<<<<<<< HEAD

            // Firestore listener in HistoryProvider will automatically handle caching
            debugPrint("Scan saved to Firestore with ID: $firestoreId");
=======
            
            // Note: HistoryProvider's Firestore listener will automatically
            // cache this to local ObjectBox, preventing duplicate saves
>>>>>>> 67c07c0a
          }
        } catch (e) {
          debugPrint("Error saving scan result: $e");
        } finally {
          _isSaving = false;
        }
      }

      // Mark transaction as completed
      _markTransactionCompleted(transactionId);
    } catch (e, stackTrace) {
      debugPrint("Error processing image: ${e.toString()}");
      debugPrint("Stack trace: $stackTrace");
      _error = "Gagal memproses gambar: ${e.toString()}";
    }

    _loading = false;
    notifyListeners();
  }

  /// Alternative: Process image with streaming (experimental)
  Future<void> processImageWithStream(
    String imagePath, {
    BuildContext? context,
  }) async {
    // Generate new transaction ID for this scan operation
    _currentTransactionId = _generateTransactionId();
    final transactionId = _currentTransactionId!;

    // PRE-AI GUARD: Check if this transaction is already in progress or completed
    // This prevents duplicate AI calls when the same image is processed multiple times
    if (_isTransactionInProgress(transactionId) ||
        _isTransactionCompleted(transactionId)) {
      debugPrint(
        "Transaction $transactionId already in progress or completed, skipping",
      );
      return;
    }

    // Mark transaction as in progress immediately
    _markTransactionInProgress(transactionId);

    _loading = true;
    _error = null;
    _loadingMessage = "Memproses gambar...";
    _lastContext = context;
    notifyListeners();

    try {
      // Optimize image first
      final optimizedBytes = await _optimizeImage(imagePath);

      _loadingMessage = "Mengidentifikasi makanan...";
      notifyListeners();

      // Use streaming for progressive response
      final stream = _aiService.imageToDishcoveryStream(
        imageBytes: optimizedBytes,
        prompt: """
Identifikasi makanan Indonesia dalam gambar ini.
Jika bukan makanan, set name="bukan makanan" dan isFood=false.
Jika makanan, berikan informasi singkat dan padat:
- Fokus pada informasi penting saja
- Deskripsi maksimal 2 paragraf
- History maksimal 1 paragraf
- Recipe dengan bahan dan langkah utama saja
- Tags maksimal 5
""",
      );

      bool firstUpdate = true;
      String? contentHash;
      await for (final res in stream) {
        try {
          // Generate content hash on first successful parse with name
          if (contentHash == null && res['name'] != null) {
            final user = _firestoreService.currentUser;
            final userId = user?.uid ?? 'anonymous';
            contentHash = _generateContentHash(
              optimizedBytes,
              res['name'] ?? '',
              userId,
            );
            debugPrint("Generated content hash: $contentHash");
          }

          final parsed = ScanResult.fromJson(res).copyWith(
            imagePath: imagePath,
            transactionId: transactionId, // Add transaction ID for tracking
            contentHash: contentHash, // Add content hash for duplicate detection
          );
          _result = parsed;

          if (firstUpdate) {
            _loading = false; // Stop loading as soon as we get first data
            firstUpdate = false;
          }

          // Update loading message based on what we have
          if (parsed.name.isNotEmpty && parsed.description.isEmpty) {
            _loadingMessage = "Memuat detail makanan...";
          } else if (parsed.description.isNotEmpty &&
              parsed.recipe.ingredients.isEmpty) {
            _loadingMessage = "Memuat resep...";
          }

          notifyListeners(); // Update UI with partial data
        } catch (e) {
          // Continue if partial JSON can't be parsed yet
          continue;
        }
      }

<<<<<<< HEAD
      // Save to Firestore only after stream completes and if not a duplicate
      // Note: HistoryProvider's Firestore listener will automatically add it to local cache
      // This prevents duplicate entries (one from direct save, one from listener)
=======
      // Save to Firestore only - HistoryProvider listener will handle local caching
>>>>>>> 67c07c0a
      final result = _result;
      if (result != null &&
          result.name.toLowerCase() != "bukan makanan" &&
          result.isFood) {
        // Prevent concurrent saves
        if (_isSaving) {
          debugPrint("Save already in progress, skipping duplicate save");
          return;
        }
        _isSaving = true;

        _loadingMessage = "Memeriksa duplikat...";
        notifyListeners();

        try {
          final user = _firestoreService.currentUser;
          if (user != null && result.contentHash != null) {
            // Check for duplicate by content hash
            final isDuplicate = await _firestoreService.checkDuplicateScan(
              result.contentHash!,
              user.uid,
            );

            if (isDuplicate) {
              debugPrint("Duplicate scan detected by content hash, skipping save");
              _isSaving = false;
              return;
            }

            // Check for recent similar scan (same food within 1 minute)
            final hasRecentSimilar = await _firestoreService.checkRecentSimilarScan(
              result.name,
              user.uid,
            );

            if (hasRecentSimilar) {
              debugPrint("Recent similar scan detected, skipping save");
              _isSaving = false;
              return;
            }
          }

          _loadingMessage = "Menyimpan hasil...";
          notifyListeners();

          // Save to Firestore (cloud-first)
          final firestoreId = await _firestoreService.saveScanResult(result);

          if (firestoreId != null) {
            // Update result with Firestore ID
            final updatedResult = result.copyWith(firestoreId: firestoreId);
            _result = updatedResult;
<<<<<<< HEAD

            // Firestore listener in HistoryProvider will automatically handle caching
            debugPrint("Scan saved to Firestore with ID: $firestoreId");
=======
            
            // Note: HistoryProvider's Firestore listener will automatically
            // cache this to local ObjectBox, preventing duplicate saves
>>>>>>> 67c07c0a
          }
        } catch (e) {
          debugPrint("Error saving scan result: $e");
        } finally {
          _isSaving = false;
        }
      }

      // Mark transaction as completed
      _markTransactionCompleted(transactionId);
    } catch (e, stackTrace) {
      debugPrint("Error processing image with stream: ${e.toString()}");
      debugPrint("Stack trace: $stackTrace");
      _error = "Gagal memproses gambar: ${e.toString()}";
    }

    _loading = false;
    notifyListeners();
  }

  void clear() {
    _result = null;
    _error = null;
    _loading = false;

    // Defer notification to avoid setState during build
    WidgetsBinding.instance.addPostFrameCallback((_) {
      notifyListeners();
    });
  }

  void setResult(ScanResult result) {
    _result = result;
    _loading = false;
    _error = null;
    notifyListeners();
  }
}<|MERGE_RESOLUTION|>--- conflicted
+++ resolved
@@ -2,8 +2,8 @@
 import 'dart:io';
 import 'dart:math';
 import 'dart:typed_data';
+
 import 'package:crypto/crypto.dart';
-
 import 'package:dishcovery_app/core/models/scan_model.dart';
 import 'package:dishcovery_app/core/services/firebase_ai_service.dart';
 import 'package:dishcovery_app/core/services/firestore_service.dart';
@@ -62,7 +62,11 @@
   }
 
   /// Generate content hash from image bytes and food name
-  String _generateContentHash(Uint8List imageBytes, String foodName, String userId) {
+  String _generateContentHash(
+    Uint8List imageBytes,
+    String foodName,
+    String userId,
+  ) {
     // Create a simple hash of the first 1000 bytes (for performance)
     // Combined with food name and user ID for uniqueness
     final sampleSize = imageBytes.length > 1000 ? 1000 : imageBytes.length;
@@ -70,7 +74,7 @@
 
     // Combine image sample, food name, and userId for the hash
     final contentToHash = utf8.encode(
-      '${base64.encode(imageSample)}_${foodName.toLowerCase()}_$userId'
+      '${base64.encode(imageSample)}_${foodName.toLowerCase()}_$userId',
     );
 
     // Generate SHA256 hash
@@ -184,13 +188,7 @@
 
       _result = parsed;
 
-<<<<<<< HEAD
-      // Save to Firestore only if not a duplicate
-      // Note: HistoryProvider's Firestore listener will automatically add it to local cache
-      // This prevents duplicate entries (one from direct save, one from listener)
-=======
       // Save to Firestore only - HistoryProvider listener will handle local caching
->>>>>>> 67c07c0a
       if (parsed.name.toLowerCase() != "bukan makanan" && parsed.isFood) {
         // Prevent concurrent saves
         if (_isSaving) {
@@ -212,16 +210,16 @@
             );
 
             if (isDuplicate) {
-              debugPrint("Duplicate scan detected by content hash, skipping save");
+              debugPrint(
+                "Duplicate scan detected by content hash, skipping save",
+              );
               _isSaving = false;
               return;
             }
 
             // Check for recent similar scan (same food within 1 minute)
-            final hasRecentSimilar = await _firestoreService.checkRecentSimilarScan(
-              parsed.name,
-              user.uid,
-            );
+            final hasRecentSimilar = await _firestoreService
+                .checkRecentSimilarScan(parsed.name, user.uid);
 
             if (hasRecentSimilar) {
               debugPrint("Recent similar scan detected, skipping save");
@@ -240,15 +238,19 @@
             // Update result with Firestore ID
             final updatedResult = parsed.copyWith(firestoreId: firestoreId);
             _result = updatedResult;
-<<<<<<< HEAD
-
-            // Firestore listener in HistoryProvider will automatically handle caching
-            debugPrint("Scan saved to Firestore with ID: $firestoreId");
-=======
-            
-            // Note: HistoryProvider's Firestore listener will automatically
-            // cache this to local ObjectBox, preventing duplicate saves
->>>>>>> 67c07c0a
+
+            // Cache locally using HistoryProvider (ObjectBox)
+            if (_lastContext != null && _lastContext!.mounted) {
+              final historyProvider = Provider.of<HistoryProvider>(
+                _lastContext!,
+                listen: false,
+              );
+              // Pass transaction ID to prevent duplicate processing
+              await historyProvider.addHistory(
+                updatedResult,
+                transactionId: transactionId,
+              );
+            }
           }
         } catch (e) {
           debugPrint("Error saving scan result: $e");
@@ -338,7 +340,8 @@
           final parsed = ScanResult.fromJson(res).copyWith(
             imagePath: imagePath,
             transactionId: transactionId, // Add transaction ID for tracking
-            contentHash: contentHash, // Add content hash for duplicate detection
+            contentHash:
+                contentHash, // Add content hash for duplicate detection
           );
           _result = parsed;
 
@@ -362,13 +365,7 @@
         }
       }
 
-<<<<<<< HEAD
-      // Save to Firestore only after stream completes and if not a duplicate
-      // Note: HistoryProvider's Firestore listener will automatically add it to local cache
-      // This prevents duplicate entries (one from direct save, one from listener)
-=======
       // Save to Firestore only - HistoryProvider listener will handle local caching
->>>>>>> 67c07c0a
       final result = _result;
       if (result != null &&
           result.name.toLowerCase() != "bukan makanan" &&
@@ -393,16 +390,16 @@
             );
 
             if (isDuplicate) {
-              debugPrint("Duplicate scan detected by content hash, skipping save");
+              debugPrint(
+                "Duplicate scan detected by content hash, skipping save",
+              );
               _isSaving = false;
               return;
             }
 
             // Check for recent similar scan (same food within 1 minute)
-            final hasRecentSimilar = await _firestoreService.checkRecentSimilarScan(
-              result.name,
-              user.uid,
-            );
+            final hasRecentSimilar = await _firestoreService
+                .checkRecentSimilarScan(result.name, user.uid);
 
             if (hasRecentSimilar) {
               debugPrint("Recent similar scan detected, skipping save");
@@ -421,15 +418,19 @@
             // Update result with Firestore ID
             final updatedResult = result.copyWith(firestoreId: firestoreId);
             _result = updatedResult;
-<<<<<<< HEAD
-
-            // Firestore listener in HistoryProvider will automatically handle caching
-            debugPrint("Scan saved to Firestore with ID: $firestoreId");
-=======
-            
-            // Note: HistoryProvider's Firestore listener will automatically
-            // cache this to local ObjectBox, preventing duplicate saves
->>>>>>> 67c07c0a
+
+            // Cache locally using HistoryProvider (ObjectBox)
+            if (_lastContext != null && _lastContext!.mounted) {
+              final historyProvider = Provider.of<HistoryProvider>(
+                _lastContext!,
+                listen: false,
+              );
+              // Pass transaction ID to prevent duplicate processing
+              await historyProvider.addHistory(
+                updatedResult,
+                transactionId: transactionId,
+              );
+            }
           }
         } catch (e) {
           debugPrint("Error saving scan result: $e");
