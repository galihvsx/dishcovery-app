--- conflicted
+++ resolved
@@ -8,15 +8,10 @@
 import 'package:dishcovery_app/core/services/firebase_ai_service.dart';
 import 'package:dishcovery_app/core/services/firestore_service.dart';
 import 'package:dishcovery_app/providers/history_provider.dart';
+import 'package:easy_localization/easy_localization.dart';
 import 'package:flutter/material.dart';
 import 'package:image/image.dart' as img;
-<<<<<<< HEAD
 import 'package:provider/provider.dart';
-=======
-import 'package:easy_localization/easy_localization.dart';
-import 'dart:io';
-import 'dart:typed_data';
->>>>>>> b65bc3d2
 
 class ScanProvider extends ChangeNotifier {
   final FirebaseAiService _aiService = FirebaseAiService();
@@ -37,7 +32,6 @@
   String? get error => _error;
   String get loadingMessage => _loadingMessage;
 
-<<<<<<< HEAD
   /// Generate unique transaction ID for tracking scan operations
   String _generateTransactionId() {
     final timestamp = DateTime.now().millisecondsSinceEpoch;
@@ -91,7 +85,6 @@
     return digest.toString();
   }
 
-=======
   // Build prompt based on language code
   String _buildPrompt(String languageCode) {
     if (languageCode == 'id') {
@@ -123,7 +116,6 @@
     }
   }
 
->>>>>>> b65bc3d2
   /// Optimize image before sending to API
   Future<Uint8List> _optimizeImage(String imagePath) async {
     final file = File(imagePath);
@@ -228,9 +220,10 @@
 
       _result = parsed;
 
-<<<<<<< HEAD
       // Save to Firestore only - HistoryProvider listener will handle local caching
-      if (parsed.name.toLowerCase() != "bukan makanan" && parsed.isFood) {
+      if (parsed.name.toLowerCase() != "bukan makanan" &&
+          parsed.name.toLowerCase() != "not food" &&
+          parsed.isFood) {
         // Prevent concurrent saves
         if (_isSaving) {
           debugPrint("Save already in progress, skipping duplicate save");
@@ -238,14 +231,7 @@
         }
         _isSaving = true;
 
-        _loadingMessage = "Memeriksa duplikat...";
-=======
-      // Save to Firestore and cache locally
-      if (parsed.name.toLowerCase() != "bukan makanan" &&
-          parsed.name.toLowerCase() != "not food" &&
-          parsed.isFood) {
         _loadingMessage = 'scan_loading.saving'.tr();
->>>>>>> b65bc3d2
         notifyListeners();
 
         try {
@@ -420,7 +406,6 @@
           result.name.toLowerCase() != "bukan makanan" &&
           result.name.toLowerCase() != "not food" &&
           result.isFood) {
-<<<<<<< HEAD
         // Prevent concurrent saves
         if (_isSaving) {
           debugPrint("Save already in progress, skipping duplicate save");
@@ -428,10 +413,7 @@
         }
         _isSaving = true;
 
-        _loadingMessage = "Memeriksa duplikat...";
-=======
         _loadingMessage = 'scan_loading.saving'.tr();
->>>>>>> b65bc3d2
         notifyListeners();
 
         try {
