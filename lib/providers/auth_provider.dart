import 'dart:async';

import 'package:firebase_auth/firebase_auth.dart';
import 'package:flutter/foundation.dart';

import 'package:dishcovery_app/core/services/firebase_auth_service.dart';
import 'package:dishcovery_app/core/services/user_service.dart';

/// Provider for managing authentication state and operations
class AuthProvider extends ChangeNotifier {
  AuthProvider({FirebaseAuthService? authService, UserService? userService})
    : _authService = authService ?? FirebaseAuthService(),
      _userService = userService ?? UserService() {
    _init();
  }

  final FirebaseAuthService _authService;
  final UserService _userService;
  StreamSubscription<User?>? _authStateSubscription;

  // Authentication state
  User? _user;
  bool _isLoading = false;
  String? _error;
  bool _isInitialized = false;

  // Getters
  User? get user => _user;
  bool get isLoading => _isLoading;
  String? get error => _error;
  bool get isAuthenticated => _user != null;
  bool get isInitialized => _isInitialized;
  bool get isEmailVerified => _user?.emailVerified ?? false;

  /// Initialize the provider and listen to auth state changes
  void _init() {
    _authStateSubscription = _authService.authStateChanges.listen(
      (User? user) async {
        final previousUser = _user;
        _user = user;
        _isInitialized = true;
        _clearError();

        // If user just signed in (was null, now not null), create user document
        if (previousUser == null && user != null) {
          debugPrint('🔐 AuthProvider: User signed in, creating user document');
          try {
            await _userService.createUserDocument(
              uid: user.uid,
              email: user.email ?? '',
              displayName: user.displayName,
              photoURL: user.photoURL,
              signInMethod: _getSignInMethod(user),
            );
            debugPrint('🔐 AuthProvider: User document created successfully');
          } catch (e) {
            debugPrint('🔐 AuthProvider: Error creating user document: $e');
            // Don't set error state as this shouldn't block the user flow
          }
        }

        notifyListeners();
      },
      onError: (error) {
        _setError('Authentication state error: ${error.toString()}');
      },
    );
  }

  /// Sign in with email and password
  Future<bool> signInWithEmailAndPassword({
    required String email,
    required String password,
  }) async {
    return _performAuthOperation(() async {
      await _authService.signInWithEmailAndPassword(
        email: email,
        password: password,
      );
      return true;
    });
  }

  /// Register with email and password
  Future<bool> registerWithEmailAndPassword({
    required String email,
    required String password,
    String? displayName,
  }) async {
    return _performAuthOperation(() async {
      await _authService.registerWithEmailAndPassword(
        email: email,
        password: password,
        displayName: displayName,
      );
      return true;
    });
  }

  /// Send password reset email
  Future<bool> sendPasswordResetEmail({required String email}) async {
    return _performAuthOperation(() async {
      await _authService.sendPasswordResetEmail(email: email);
      return true;
    });
  }

  /// Sign in with Google
  Future<bool> signInWithGoogle() async {
    debugPrint('🔐 AuthProvider: Starting Google Sign-In process');
    debugPrint('🔐 AuthProvider: Current loading state: $_isLoading');
<<<<<<< HEAD
    debugPrint('🔐 AuthProvider: Current user state: ${_user?.email ?? 'null'}');

    return _performAuthOperation(() async {
      debugPrint('🔐 AuthProvider: Calling FirebaseAuthService.signInWithGoogle()');
      await _authService.signInWithGoogle();
      debugPrint('🔐 AuthProvider: FirebaseAuthService.signInWithGoogle() completed successfully');
      debugPrint('🔐 AuthProvider: New user after sign-in: ${_authService.currentUser?.email ?? 'null'}');
=======
    debugPrint(
      '🔐 AuthProvider: Current user state: ${_user?.email ?? 'null'}',
    );

    return _performAuthOperation(() async {
      debugPrint(
        '🔐 AuthProvider: Calling FirebaseAuthService.signInWithGoogle()',
      );
      await _authService.signInWithGoogle();
      debugPrint(
        '🔐 AuthProvider: FirebaseAuthService.signInWithGoogle() completed successfully',
      );
      debugPrint(
        '🔐 AuthProvider: New user after sign-in: ${_authService.currentUser?.email ?? 'null'}',
      );
>>>>>>> b40fc411
      return true;
    });
  }

  /// Sign out
  Future<bool> signOut() async {
    return _performAuthOperation(() async {
      await _authService.signOut();
      return true;
    });
  }

  /// Delete current user account
  Future<bool> deleteAccount() async {
    return _performAuthOperation(() async {
      await _authService.deleteAccount();
      return true;
    });
  }

  /// Update user profile
  Future<bool> updateProfile({String? displayName, String? photoURL}) async {
    return _performAuthOperation(() async {
      await _authService.updateProfile(
        displayName: displayName,
        photoURL: photoURL,
      );
      await _authService.reloadUser();
      return true;
    });
  }

  /// Update user email
  Future<bool> updateEmail({required String newEmail}) async {
    return _performAuthOperation(() async {
      await _authService.updateEmail(newEmail: newEmail);
      return true;
    });
  }

  /// Update user password
  Future<bool> updatePassword({required String newPassword}) async {
    return _performAuthOperation(() async {
      await _authService.updatePassword(newPassword: newPassword);
      return true;
    });
  }

  /// Send email verification
  Future<bool> sendEmailVerification() async {
    return _performAuthOperation(() async {
      await _authService.sendEmailVerification();
      return true;
    });
  }

  /// Reload user data
  Future<void> reloadUser() async {
    try {
      await _authService.reloadUser();
      _user = _authService.currentUser;
      notifyListeners();
    } catch (e) {
      if (kDebugMode) {
        print('Failed to reload user: ${e.toString()}');
      }
    }
  }

  /// Clear any existing error
  void clearError() {
    _clearError();
  }

  /// Helper method to perform authentication operations with loading state
  Future<T> _performAuthOperation<T>(Future<T> Function() operation) async {
    try {
      debugPrint('🔄 AuthProvider: Setting loading state to true');
      _setLoading(true);
      _clearError();
      debugPrint('🔄 AuthProvider: Starting authentication operation');
      final result = await operation();
      debugPrint(
        '🔄 AuthProvider: Authentication operation completed successfully',
      );
      return result;
    } catch (e) {
      debugPrint(
        '❌ AuthProvider: Authentication operation failed with error: ${e.toString()}',
      );
      debugPrint('❌ AuthProvider: Error type: ${e.runtimeType}');
      _setError(e.toString());
      rethrow;
    } finally {
      debugPrint('🔄 AuthProvider: Setting loading state to false');
      _setLoading(false);
    }
  }

  /// Set loading state
  void _setLoading(bool loading) {
    _isLoading = loading;
    notifyListeners();
  }

  /// Set error message
  void _setError(String error) {
    _error = error;
    _isLoading = false;
    notifyListeners();
  }

  /// Clear error message
  void _clearError() {
    if (_error != null) {
      _error = null;
      notifyListeners();
    }
  }

  /// Get sign-in method from user provider data
  String _getSignInMethod(User user) {
    if (user.providerData.isEmpty) return 'unknown';

    final providerId = user.providerData.first.providerId;
    switch (providerId) {
      case 'google.com':
        return 'google';
      case 'password':
        return 'email';
      case 'facebook.com':
        return 'facebook';
      case 'apple.com':
        return 'apple';
      default:
        return providerId;
    }
  }

  @override
  void dispose() {
    _authStateSubscription?.cancel();
    super.dispose();
  }
}<|MERGE_RESOLUTION|>--- conflicted
+++ resolved
@@ -3,6 +3,8 @@
 import 'package:firebase_auth/firebase_auth.dart';
 import 'package:flutter/foundation.dart';
 
+import 'package:dishcovery_app/core/services/firebase_auth_service.dart';
+import 'package:dishcovery_app/core/services/user_service.dart';
 import 'package:dishcovery_app/core/services/firebase_auth_service.dart';
 import 'package:dishcovery_app/core/services/user_service.dart';
 
@@ -109,15 +111,6 @@
   Future<bool> signInWithGoogle() async {
     debugPrint('🔐 AuthProvider: Starting Google Sign-In process');
     debugPrint('🔐 AuthProvider: Current loading state: $_isLoading');
-<<<<<<< HEAD
-    debugPrint('🔐 AuthProvider: Current user state: ${_user?.email ?? 'null'}');
-
-    return _performAuthOperation(() async {
-      debugPrint('🔐 AuthProvider: Calling FirebaseAuthService.signInWithGoogle()');
-      await _authService.signInWithGoogle();
-      debugPrint('🔐 AuthProvider: FirebaseAuthService.signInWithGoogle() completed successfully');
-      debugPrint('🔐 AuthProvider: New user after sign-in: ${_authService.currentUser?.email ?? 'null'}');
-=======
     debugPrint(
       '🔐 AuthProvider: Current user state: ${_user?.email ?? 'null'}',
     );
@@ -133,7 +126,6 @@
       debugPrint(
         '🔐 AuthProvider: New user after sign-in: ${_authService.currentUser?.email ?? 'null'}',
       );
->>>>>>> b40fc411
       return true;
     });
   }
