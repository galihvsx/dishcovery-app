--- conflicted
+++ resolved
@@ -1,4 +1,3 @@
-<<<<<<< HEAD
 import 'package:dishcovery_app/features/settings/widgets/settings_menu_item.dart';
 import 'package:dishcovery_app/features/settings/widgets/settings_profile_header.dart';
 import 'package:dishcovery_app/features/settings/widgets/settings_section_header.dart';
@@ -63,11 +62,16 @@
             SettingsSectionHeader(title: 'settings.appearance'.tr()),
             Consumer<ThemeProvider>(
               builder: (context, themeProvider, child) {
-                final isDark = themeProvider.themeMode == ThemeMode.dark;
+                final isDark = themeProvider.isDarkMode(context);
+                final isSystemMode =
+                    themeProvider.themeMode == ThemeMode.system;
+
                 return SettingsMenuItem(
                   icon: Icons.palette_outlined,
                   title: 'theme.theme'.tr(),
-                  subtitle: isDark ? 'theme.dark'.tr() : 'theme.light'.tr(),
+                  subtitle: isSystemMode
+                      ? '${isDark ? 'theme.dark'.tr() : 'theme.light'.tr()} (${'theme.system'.tr()})'
+                      : (isDark ? 'theme.dark'.tr() : 'theme.light'.tr()),
                   trailing: Switch(
                     value: isDark,
                     onChanged: (value) {
@@ -284,316 +288,4 @@
       navigator.pushNamedAndRemoveUntil('/login', (route) => false);
     }
   }
-}
-=======
-import 'package:easy_localization/easy_localization.dart';
-import 'package:flutter/material.dart';
-import 'package:provider/provider.dart';
-
-import 'package:dishcovery_app/providers/auth_provider.dart';
-import 'package:dishcovery_app/providers/theme_provider.dart';
-import 'package:dishcovery_app/features/settings/widgets/settings_menu_item.dart';
-import 'package:dishcovery_app/features/settings/widgets/settings_profile_header.dart';
-import 'package:dishcovery_app/features/settings/widgets/settings_section_header.dart';
-
-class SettingScreen extends StatefulWidget {
-  const SettingScreen({super.key});
-
-  static const String path = '/settings';
-
-  @override
-  State<SettingScreen> createState() => _SettingScreenState();
-}
-
-class _SettingScreenState extends State<SettingScreen> {
-  String get _currentLanguage {
-    final currentLocale = context.locale.languageCode;
-    return currentLocale == 'id' ? 'language.id'.tr() : 'language.en'.tr();
-  }
-
-  @override
-  Widget build(BuildContext context) {
-    return Scaffold(
-      backgroundColor: Theme.of(context).colorScheme.surface,
-      appBar: AppBar(
-        title: Text(
-          'settings.settings'.tr(),
-          style: const TextStyle(fontWeight: FontWeight.bold),
-        ),
-        centerTitle: true,
-        elevation: 0,
-        backgroundColor: Colors.transparent,
-        actions: [
-          IconButton(
-            icon: const Icon(Icons.notifications_outlined),
-            onPressed: () {
-              ScaffoldMessenger.of(context).showSnackBar(
-                SnackBar(
-                  content: Text('notifications.notifications_coming_soon'.tr()),
-                ),
-              );
-            },
-          ),
-        ],
-      ),
-      body: SingleChildScrollView(
-        child: Column(
-          crossAxisAlignment: CrossAxisAlignment.start,
-          children: [
-            // Profile Header
-            const SettingsProfileHeader(),
-
-            // Account Section
-            SettingsSectionHeader(title: 'settings.account'.tr()),
-            SettingsMenuItem(
-              icon: Icons.person_outline,
-              title: 'settings.personal_information'.tr(),
-              subtitle: 'settings.manage_account_details'.tr(),
-              onTap: () {
-                Navigator.pushNamed(context, '/edit-profile');
-              },
-            ),
-            SettingsMenuItem(
-              icon: Icons.restaurant_menu,
-              title: 'settings.food_preferences'.tr(),
-              subtitle: 'settings.set_taste_allergies'.tr(),
-              onTap: () {
-                Navigator.pushNamed(context, '/preferences');
-              },
-            ),
-
-            // Appearance Section
-            SettingsSectionHeader(title: 'settings.appearance'.tr()),
-            Consumer<ThemeProvider>(
-              builder: (context, themeProvider, child) {
-                final isDark = themeProvider.isDarkMode(context);
-                final isSystemMode =
-                    themeProvider.themeMode == ThemeMode.system;
-
-                return SettingsMenuItem(
-                  icon: Icons.palette_outlined,
-                  title: 'theme.theme'.tr(),
-                  subtitle: isSystemMode
-                      ? '${isDark ? 'theme.dark'.tr() : 'theme.light'.tr()} (${'theme.system'.tr()})'
-                      : (isDark ? 'theme.dark'.tr() : 'theme.light'.tr()),
-                  trailing: Switch(
-                    value: isDark,
-                    onChanged: (value) {
-                      themeProvider.setThemeMode(
-                        value ? ThemeMode.dark : ThemeMode.light,
-                      );
-                    },
-                  ),
-                  onTap: () {
-                    themeProvider.setThemeMode(
-                      isDark ? ThemeMode.light : ThemeMode.dark,
-                    );
-                  },
-                );
-              },
-            ),
-            SettingsMenuItem(
-              icon: Icons.language_outlined,
-              title: 'language.language'.tr(),
-              subtitle: _currentLanguage,
-              onTap: () {
-                _showLanguageDialog();
-              },
-            ),
-
-            // General Section
-            SettingsSectionHeader(title: 'settings.general'.tr()),
-            SettingsMenuItem(
-              icon: Icons.notifications_outlined,
-              title: 'settings.notifications'.tr(),
-              subtitle: 'settings.manage_notification_settings'.tr(),
-              onTap: () {
-                ScaffoldMessenger.of(context).showSnackBar(
-                  SnackBar(
-                    content: Text(
-                      'notifications.notifications_settings_coming_soon'.tr(),
-                    ),
-                  ),
-                );
-              },
-            ),
-            SettingsMenuItem(
-              icon: Icons.security_outlined,
-              title: 'settings.security'.tr(),
-              subtitle: 'settings.privacy_security_settings'.tr(),
-              onTap: () {
-                ScaffoldMessenger.of(context).showSnackBar(
-                  SnackBar(
-                    content: Text(
-                      'notifications.security_settings_coming_soon'.tr(),
-                    ),
-                  ),
-                );
-              },
-            ),
-            SettingsMenuItem(
-              icon: Icons.help_outline,
-              title: 'settings.help_center'.tr(),
-              subtitle: 'settings.get_help_support'.tr(),
-              onTap: () {
-                ScaffoldMessenger.of(context).showSnackBar(
-                  SnackBar(
-                    content: Text('notifications.help_center_coming_soon'.tr()),
-                  ),
-                );
-              },
-            ),
-
-            // Sign Out
-            SettingsSectionHeader(title: 'settings.account_actions'.tr()),
-            Consumer<AuthProvider>(
-              builder: (context, authProvider, child) {
-                return SettingsMenuItem(
-                  icon: Icons.logout,
-                  title: 'auth.logout'.tr(),
-                  subtitle: 'settings.sign_out_subtitle'.tr(),
-                  iconColor: Theme.of(context).colorScheme.error,
-                  textColor: Theme.of(context).colorScheme.error,
-                  showDivider: false,
-                  onTap: authProvider.isLoading
-                      ? null
-                      : () async {
-                          _showSignOutDialog(authProvider);
-                        },
-                );
-              },
-            ),
-
-            const SizedBox(height: 32),
-
-            // Version Info
-            Center(
-              child: Padding(
-                padding: const EdgeInsets.only(bottom: 24),
-                child: Text(
-                  'app.version'.tr(),
-                  style: Theme.of(context).textTheme.bodySmall?.copyWith(
-                    color: Theme.of(
-                      context,
-                    ).colorScheme.onSurface.withAlpha((0.4 * 255).round()),
-                  ),
-                ),
-              ),
-            ),
-          ],
-        ),
-      ),
-    );
-  }
-
-  void _showLanguageDialog() {
-    final currentLanguage = _currentLanguage;
-    final scaffoldMessenger = ScaffoldMessenger.of(context);
-    final navigator = Navigator.of(context);
-
-    showDialog(
-      context: context,
-      builder: (dialogContext) => AlertDialog(
-        title: Text('language.language'.tr()),
-        content: Column(
-          mainAxisSize: MainAxisSize.min,
-          children: [
-            ListTile(
-              leading: const Text('🇮🇩'),
-              title: Text('language.id'.tr()),
-              trailing: currentLanguage == 'language.id'.tr()
-                  ? const Icon(Icons.check, color: Colors.green)
-                  : null,
-              onTap: () async {
-                if (currentLanguage != 'language.id'.tr() && mounted) {
-                  await context.setLocale(const Locale('id'));
-                  if (mounted) {
-                    navigator.pop(); // Use stored navigator
-                    scaffoldMessenger.showSnackBar(
-                      SnackBar(
-                        content: Text(
-                          'notifications.language_changed_to_indonesian'.tr(),
-                        ),
-                        duration: const Duration(seconds: 2),
-                      ),
-                    );
-                    setState(() {}); // Refresh UI
-                  }
-                }
-              },
-            ),
-            ListTile(
-              leading: const Text('🇺🇸'),
-              title: Text('language.en'.tr()),
-              trailing: currentLanguage == 'language.en'.tr()
-                  ? const Icon(Icons.check, color: Colors.green)
-                  : null,
-              onTap: () async {
-                if (currentLanguage != 'language.en'.tr() && mounted) {
-                  await context.setLocale(const Locale('en'));
-                  if (mounted) {
-                    navigator.pop(); // Use stored navigator
-                    scaffoldMessenger.showSnackBar(
-                      SnackBar(
-                        content: Text(
-                          'notifications.language_changed_to_english'.tr(),
-                        ),
-                        duration: const Duration(seconds: 2),
-                      ),
-                    );
-                    setState(() {}); // Refresh UI
-                  }
-                }
-              },
-            ),
-          ],
-        ),
-        actions: [
-          TextButton(
-            onPressed: () => Navigator.pop(dialogContext),
-            child: Text('common.cancel'.tr()),
-          ),
-        ],
-      ),
-    );
-  }
-
-  void _showSignOutDialog(AuthProvider authProvider) async {
-    final confirmed = await showDialog<bool>(
-      context: context,
-      builder: (context) => AlertDialog(
-        title: Text('auth.logout'.tr()),
-        content: Text('auth.confirm_sign_out'.tr()),
-        actions: [
-          TextButton(
-            onPressed: () => Navigator.pop(context, false),
-            child: Text('common.cancel'.tr()),
-          ),
-          FilledButton(
-            onPressed: () => Navigator.pop(context, true),
-            style: FilledButton.styleFrom(
-              backgroundColor: Theme.of(context).colorScheme.errorContainer,
-            ),
-            child: Text('auth.logout'.tr()),
-          ),
-        ],
-      ),
-    );
-
-    if (confirmed == true && mounted) {
-      final messenger = ScaffoldMessenger.of(context);
-      final navigator = Navigator.of(context);
-
-      await authProvider.signOut();
-
-      if (!mounted) return;
-
-      messenger.showSnackBar(
-        SnackBar(content: Text('signed_out_successfully'.tr())),
-      );
-
-      navigator.pushNamedAndRemoveUntil('/login', (route) => false);
-    }
-  }
-}
->>>>>>> 1d5d3b4f
+}