--- conflicted
+++ resolved
@@ -15,11 +15,7 @@
           .map(
             (tag) => Chip(
               label: Text(tag),
-<<<<<<< HEAD
-              backgroundColor: colorScheme.primaryContainer.withAlpha(60),
-=======
               backgroundColor: colorScheme.primaryContainer.withAlpha(128),
->>>>>>> 218fee5a
               labelStyle: TextStyle(color: colorScheme.onPrimaryContainer),
               shape: RoundedRectangleBorder(
                 borderRadius: BorderRadius.circular(20),
