--- conflicted
+++ resolved
@@ -43,26 +43,16 @@
   }
 
   void _toggleTranslate() {
-<<<<<<< HEAD
-    setState(() => _translated = !_translated);
-    ScaffoldMessenger.of(context).showSnackBar(
-      SnackBar(
-        content: Text(
-          _translated
-              ? 'result_screen.translate_snackbar_en'.tr()
-              : 'result_screen.translate_snackbar_id'.tr(),
-=======
     if (_isSaved) {
       setState(() => _translated = !_translated);
       ScaffoldMessenger.of(context).showSnackBar(
         SnackBar(
           content: Text(
             _translated
-                ? "Hasil diterjemahkan ke English 🇬🇧"
-                : "Kembali ke Bahasa Indonesia 🇮🇩",
+                ? 'result_screen.translate_snackbar_en'.tr()
+                : 'result_screen.translate_snackbar_id'.tr(),
           ),
           duration: const Duration(seconds: 2),
->>>>>>> 1b6a3535
         ),
       );
     }
@@ -71,9 +61,9 @@
   void _saveToCollection() {
     if (_isSaved) {
       ScaffoldMessenger.of(context).showSnackBar(
-        const SnackBar(
-          content: Text("Disimpan ke koleksi"),
-          duration: Duration(seconds: 2),
+        SnackBar(
+          content: Text('result_screen.saved_to_collection'.tr()),
+          duration: const Duration(seconds: 2),
         ),
       );
     }
@@ -82,9 +72,9 @@
   void _shareResult() {
     if (_isSaved) {
       ScaffoldMessenger.of(context).showSnackBar(
-        const SnackBar(
-          content: Text("Membagikan hasil..."),
-          duration: Duration(seconds: 2),
+        SnackBar(
+          content: Text('result_screen.sharing_result'.tr()),
+          duration: const Duration(seconds: 2),
         ),
       );
     }
@@ -103,24 +93,14 @@
     }
 
     return Scaffold(
-<<<<<<< HEAD
-      appBar: AppBar(
-        title: Text('result_screen.title'.tr()),
-        centerTitle: true,
-        actions: [
-          IconButton(
-            icon: const Icon(Icons.translate),
-            onPressed: _toggleTranslate,
-=======
       body: CustomScrollView(
         slivers: [
           SliverAppBar(
             floating: true,
             snap: true,
             backgroundColor: Theme.of(context).colorScheme.surface,
-            title: const Text('Hasil Scan'),
+            title: Text('result_screen.title'.tr()),
             centerTitle: true,
->>>>>>> 1b6a3535
           ),
           SliverToBoxAdapter(
             child: Column(
@@ -149,52 +129,6 @@
 
                 Padding(
                   padding: const EdgeInsets.all(16),
-<<<<<<< HEAD
-                  decoration: BoxDecoration(
-                    color: Colors.red.shade50,
-                    borderRadius: BorderRadius.circular(8),
-                    border: Border.all(color: Colors.red.shade200),
-                  ),
-                  child: Row(
-                    children: [
-                      Icon(Icons.error_outline, color: Colors.red.shade700),
-                      const SizedBox(width: 12),
-                      Expanded(
-                        child: Text(
-                          'result_screen.error_prefix'.tr(args: [scanProvider.error!]),
-                          style: TextStyle(color: Colors.red.shade700),
-                        ),
-                      ),
-                    ],
-                  ),
-                )
-              else if (!isLoading && result == null)
-                Center(child: Text('result_screen.no_result'.tr()))
-              else
-                // Main content with skeleton loading
-                Skeletonizer(
-                  enabled: isLoading && result == null,
-                  child: Column(
-                    crossAxisAlignment: CrossAxisAlignment.start,
-                    children: [
-                      // For skeleton, show placeholder data
-                      if (result == null && isLoading) ...[
-                        // Placeholder content for skeleton
-                        ResultInfoWidget(
-                          name: 'result_screen.loading_name'.tr(),
-                          origin: 'result_screen.loading_origin'.tr(),
-                          description:
-                              'result_screen.loading_desc'.tr() *
-                                  5,
-                          history:
-                              'result_screen.loading_history'.tr() *
-                                  3,
-                          recipe: Recipe(
-                            ingredients: [
-                              "Bahan 1 loading",
-                              "Bahan 2 loading",
-                              "Bahan 3 loading",
-=======
                   child: Column(
                     crossAxisAlignment: CrossAxisAlignment.start,
                     children: [
@@ -216,18 +150,17 @@
                               const SizedBox(width: 12),
                               Expanded(
                                 child: Text(
-                                  "Error: ${scanProvider.error}",
+                                  'result_screen.error_prefix'.tr(args: [scanProvider.error!]),
                                   style: TextStyle(
                                     color: Theme.of(context).colorScheme.onErrorContainer,
                                   ),
                                 ),
                               ),
->>>>>>> 1b6a3535
                             ],
                           ),
                         )
                       else if (!isLoading && result == null)
-                        const Center(child: Text("Tidak ada hasil"))
+                        Center(child: Text('result_screen.no_result'.tr()))
                       else if (result != null && result.isFood == false)
                         const NotFoodWidget()
                       else
@@ -237,7 +170,7 @@
                             crossAxisAlignment: CrossAxisAlignment.start,
                             children: [
                               Text(
-                                result?.name ?? "Nama Makanan Loading",
+                                result?.name ?? 'result_screen.loading_name'.tr(),
                                 style: Theme.of(context).textTheme.headlineMedium?.copyWith(
                                       fontWeight: FontWeight.bold,
                                     ),
@@ -252,7 +185,7 @@
                                   ),
                                   const SizedBox(width: 4),
                                   Text(
-                                    result?.origin ?? "Asal Daerah Loading",
+                                    result?.origin ?? 'result_screen.loading_origin'.tr(),
                                     style: TextStyle(
                                       color: Theme.of(context).colorScheme.primary,
                                       fontWeight: FontWeight.w500,
@@ -290,34 +223,14 @@
                               ),
                             ],
                           ),
-<<<<<<< HEAD
-                        ),
-                        const SizedBox(height: 12),
-                        ResultTagsWidget(tags: const ["Tag1", "Tag2", "Tag3"]),
-                        const SizedBox(height: 12),
-                        const ResultActionsWidget(),
-                      ]
-                      // Actual content when loaded
-                      else if (result != null) ...[
-                        if (result.isFood == false) ...[
-                          const NotFoodWidget(),
-                        ] else ...[
-                          ResultInfoWidget(
-                            name: result.name,
-                            origin: result.origin,
-                            description: result.description,
-                            history: result.history,
-                            recipe: result.recipe,
-=======
                           const SizedBox(height: 24),
 
                           _buildSection(
                             context,
                             icon: Icons.description_outlined,
-                            title: 'Deskripsi',
+                            title: 'result_screen.description'.tr(),
                             content: result?.description ??
-                                "Ini adalah deskripsi makanan yang sedang dimuat. " * 5,
->>>>>>> 1b6a3535
+                                'result_screen.loading_desc'.tr() * 5,
                           ),
 
                           if (result?.history != null && result!.history.isNotEmpty) ...[
@@ -325,7 +238,7 @@
                             _buildSection(
                               context,
                               icon: Icons.history,
-                              title: 'Sejarah',
+                              title: 'result_screen.history'.tr(),
                               content: result.history,
                             ),
                           ],
@@ -336,7 +249,7 @@
                               _buildListSection(
                                 context,
                                 icon: Icons.kitchen_outlined,
-                                title: 'Bahan-bahan',
+                                title: 'result_screen.ingredients'.tr(),
                                 items: result.recipe.ingredients,
                               ),
                             ],
@@ -345,7 +258,7 @@
                               _buildListSection(
                                 context,
                                 icon: Icons.restaurant_menu_outlined,
-                                title: 'Langkah-Langkah',
+                                title: 'result_screen.steps'.tr(),
                                 items: result.recipe.steps,
                                 isNumbered: true,
                               ),
