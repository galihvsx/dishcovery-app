<<<<<<< HEAD
import 'dart:io';

import 'package:dishcovery_app/core/models/scan_model.dart';
import 'package:dishcovery_app/core/services/firestore_service.dart';
import 'package:dishcovery_app/features/result/presentation/widgets/not_food_widget.dart';
import 'package:dishcovery_app/features/result/widgets/nearby_restaurants_section.dart';
import 'package:dishcovery_app/providers/feeds_provider.dart';
import 'package:dishcovery_app/providers/history_provider.dart';
import 'package:dishcovery_app/providers/scan_provider.dart';
import 'package:easy_localization/easy_localization.dart';
import 'package:flutter/material.dart';
import 'package:provider/provider.dart';
import 'package:skeletonizer/skeletonizer.dart';

class ResultScreen extends StatefulWidget {
  final String? imagePath;
  final ScanResult? initialData;

  const ResultScreen({super.key, this.imagePath, this.initialData})
    : assert(imagePath != null || initialData != null);

  static const String path = '/result';

  @override
  State<ResultScreen> createState() => _ResultScreenState();
}

class _ResultScreenState extends State<ResultScreen> {
  bool _isSaved = false;
  bool _hasProcessedImage = false;
  bool _isTogglingCollection = false;

  @override
  void initState() {
    super.initState();

    WidgetsBinding.instance.addPostFrameCallback((_) {
      if (_hasProcessedImage) {
        debugPrint(
          "ResultScreen: Image already processed, skipping duplicate call",
        );
        return;
      }

      _hasProcessedImage = true;
      final scanProvider = context.read<ScanProvider>();
      scanProvider.clear();

      if (widget.initialData != null) {
        scanProvider.setResult(widget.initialData!);
        _isSaved = true;
      } else {
        scanProvider.processImage(widget.imagePath!, context: context);
      }
    });
  }

  ScanResult? _currentResult(
    ScanProvider scanProvider,
    HistoryProvider historyProvider,
  ) {
    final base = scanProvider.result ?? widget.initialData;
    if (base == null) return null;
    if (historyProvider.isInCollection(base))
      return base.copyWith(isFavorite: true);
    return base;
  }

  Future<void> _toggleCollection(
    ScanProvider scanProvider,
    HistoryProvider historyProvider,
  ) async {
    if (!_isSaved || _isTogglingCollection) return;

    final activeResult = _currentResult(scanProvider, historyProvider);
    if (activeResult == null) return;

    setState(() => _isTogglingCollection = true);

    final currentlyCollected = historyProvider.isInCollection(activeResult);
    await historyProvider.setFavoriteStatus(activeResult, !currentlyCollected);
    final firestoreId = activeResult.firestoreId;
    if (firestoreId != null) {
      await FirestoreService().setSavedStatus(
        firestoreId,
        !currentlyCollected,
      );
      try {
        final feedsProvider = context.read<FeedsProvider>();
        feedsProvider.updateSavedStatus(firestoreId, !currentlyCollected);
      } catch (_) {
      }
    }

    if (!mounted) return;

    setState(() => _isTogglingCollection = false);
    final message = !currentlyCollected
        ? 'result_screen.saved_to_collection'.tr()
        : 'result_screen.removed_from_collection'.tr();

    ScaffoldMessenger.of(context).showSnackBar(
      SnackBar(content: Text(message), duration: const Duration(seconds: 2)),
    );
  }

  void _shareResult() {
    if (_isSaved) {
      ScaffoldMessenger.of(context).showSnackBar(
        SnackBar(
          content: Text('result_screen.sharing_result'.tr()),
          duration: const Duration(seconds: 2),
        ),
      );
    }
  }

  @override
  Widget build(BuildContext context) {
    final scanProvider = context.watch<ScanProvider>();
    final historyProvider = context.watch<HistoryProvider>();
    final isLoading = scanProvider.loading;
    final result = scanProvider.result;
    final activeResult = _currentResult(scanProvider, historyProvider);
    final isCollected = historyProvider.isInCollection(activeResult);

    final String? imageUrl = (widget.initialData?.imageUrl ?? '').isNotEmpty
        ? widget.initialData!.imageUrl
        : (result?.imageUrl ?? '').isNotEmpty
        ? result!.imageUrl
        : null;
    final String? localImagePath =
        widget.initialData?.imagePath ?? widget.imagePath;

    if (result != null &&
        (result.id != null || result.firestoreId != null) &&
        !_isSaved) {
      _isSaved = true;
    }

    return Scaffold(
      body: CustomScrollView(
        slivers: [
          SliverAppBar(
            floating: true,
            snap: true,
            backgroundColor: Theme.of(context).colorScheme.surface,
            title: Text('result_screen.title'.tr()),
            centerTitle: true,
          ),
          SliverToBoxAdapter(
            child: Column(
              crossAxisAlignment: CrossAxisAlignment.start,
              children: [
                AspectRatio(
                  aspectRatio: 4 / 3,
                  child: _buildImageWidget(imageUrl, localImagePath, context),
                ),
                const SizedBox(height: 16),

                Padding(
                  padding: const EdgeInsets.all(16),
                  child: Column(
                    crossAxisAlignment: CrossAxisAlignment.start,
                    children: [
                      if (scanProvider.error != null)
                        Container(
                          padding: const EdgeInsets.all(16),
                          decoration: BoxDecoration(
                            color: Theme.of(context).colorScheme.errorContainer,
                            borderRadius: BorderRadius.circular(12),
                          ),
                          child: Row(
                            children: [
                              Icon(
                                Icons.error_outline,
                                size: 24,
                                color: Theme.of(
                                  context,
                                ).colorScheme.onErrorContainer,
                              ),
                              const SizedBox(width: 12),
                              Expanded(
                                child: Text(
                                  'result_screen.error_prefix'.tr(
                                    args: [scanProvider.error!],
                                  ),
                                  style: TextStyle(
                                    color: Theme.of(
                                      context,
                                    ).colorScheme.onErrorContainer,
                                  ),
                                ),
                              ),
                            ],
                          ),
                        )
                      else if (!isLoading && result == null)
                        Center(child: Text('result_screen.no_result'.tr()))
                      else if (result != null && result.isFood == false)
                        const NotFoodWidget()
                      else
                        Skeletonizer(
                          enabled: isLoading && result == null,
                          child: Column(
                            crossAxisAlignment: CrossAxisAlignment.start,
                            children: [
                              Text(
                                result?.name ??
                                    'result_screen.loading_name'.tr(),
                                style: Theme.of(context)
                                    .textTheme
                                    .headlineMedium
                                    ?.copyWith(fontWeight: FontWeight.bold),
                              ),
                              const SizedBox(height: 8),
                              Row(
                                children: [
                                  Icon(
                                    Icons.location_on_outlined,
                                    size: 16,
                                    color: Theme.of(
                                      context,
                                    ).colorScheme.primary,
                                  ),
                                  const SizedBox(width: 4),
                                  Text(
                                    result?.origin ??
                                        'result_screen.loading_origin'.tr(),
                                    style: TextStyle(
                                      color: Theme.of(
                                        context,
                                      ).colorScheme.primary,
                                      fontWeight: FontWeight.w500,
                                    ),
                                  ),
                                ],
                              ),
                              const SizedBox(height: 16),

                              Row(
                                children: [
                                  _buildActionButton(
                                    context,
                                    icon: isCollected
                                        ? Icons.bookmark
                                        : Icons.bookmark_outline,
                                    isEnabled:
                                        _isSaved && !_isTogglingCollection,
                                    isActive: isCollected,
                                    onTap: () {
                                      _toggleCollection(
                                        scanProvider,
                                        historyProvider,
                                      );
                                    },
                                  ),
                                  const SizedBox(width: 8),
                                  _buildActionButton(
                                    context,
                                    icon: Icons.share_outlined,
                                    isEnabled: _isSaved,
                                    isActive: false,
                                    onTap: _shareResult,
                                  ),
                                ],
                              ),
                              const SizedBox(height: 24),

                              _buildSection(
                                context,
                                icon: Icons.description_outlined,
                                title: 'result_screen.description'.tr(),
                                content:
                                    result?.description ??
                                    'result_screen.loading_desc'.tr() * 5,
                              ),

                              if (result?.history != null &&
                                  result!.history.isNotEmpty) ...[
                                const SizedBox(height: 20),
                                _buildSection(
                                  context,
                                  icon: Icons.history,
                                  title: 'result_screen.history'.tr(),
                                  content: result.history,
                                ),
                              ],

                              if (result?.recipe != null) ...[
                                if (result!.recipe.ingredients.isNotEmpty) ...[
                                  const SizedBox(height: 20),
                                  _buildListSection(
                                    context,
                                    icon: Icons.kitchen_outlined,
                                    title: 'result_screen.ingredients'.tr(),
                                    items: result.recipe.ingredients,
                                  ),
                                ],
                                if (result.recipe.steps.isNotEmpty) ...[
                                  const SizedBox(height: 20),
                                  _buildListSection(
                                    context,
                                    icon: Icons.restaurant_menu_outlined,
                                    title: 'result_screen.steps'.tr(),
                                    items: result.recipe.steps,
                                    isNumbered: true,
                                  ),
                                ],
                              ],

                              if (result?.tags != null &&
                                  result!.tags.isNotEmpty) ...[
                                const SizedBox(height: 20),
                                Wrap(
                                  spacing: 8,
                                  runSpacing: 8,
                                  children: result.tags.map((tag) {
                                    return Container(
                                      padding: const EdgeInsets.symmetric(
                                        horizontal: 12,
                                        vertical: 6,
                                      ),
                                      decoration: BoxDecoration(
                                        color: Theme.of(
                                          context,
                                        ).colorScheme.primaryContainer,
                                        borderRadius: BorderRadius.circular(20),
                                      ),
                                      child: Text(
                                        '#$tag',
                                        style: TextStyle(
                                          fontSize: 12,
                                          color: Theme.of(
                                            context,
                                          ).colorScheme.onPrimaryContainer,
                                        ),
                                      ),
                                    );
                                  }).toList(),
                                ),
                              ],

                              if (result != null && result.isFood) ...[
                                const SizedBox(height: 24),
                                NearbyRestaurantsSection(
                                  foodName: result.name,
                                  autoLoad: true,
                                ),
                              ],

                              const SizedBox(height: 32),
                            ],
                          ),
                        ),
                    ],
                  ),
                ),
              ],
            ),
          ),
        ],
      ),
    );
  }

  Widget _buildImageWidget(
    String? imageUrl,
    String? localPath,
    BuildContext context,
  ) {
    if (imageUrl != null && imageUrl.isNotEmpty) {
      return Image.network(
        imageUrl,
        fit: BoxFit.cover,
        loadingBuilder: (context, child, loadingProgress) {
          if (loadingProgress == null) return child;
          return Container(
            color: Theme.of(context).colorScheme.surfaceContainerHighest,
            child: Center(
              child: CircularProgressIndicator(
                value: loadingProgress.expectedTotalBytes != null
                    ? loadingProgress.cumulativeBytesLoaded /
                          loadingProgress.expectedTotalBytes!
                    : null,
              ),
            ),
          );
        },
        errorBuilder: (context, error, stackTrace) {
          if (localPath != null && File(localPath).existsSync()) {
            return Image.file(File(localPath), fit: BoxFit.cover);
          }
          return _buildImageErrorWidget(context);
        },
      );
    }

    if (localPath != null && File(localPath).existsSync()) {
      return Image.file(File(localPath), fit: BoxFit.cover);
    }

    return _buildImageErrorWidget(context);
  }

  Widget _buildImageErrorWidget(BuildContext context) {
    return Container(
      color: Theme.of(context).colorScheme.surfaceContainerHighest,
      child: const Center(
        child: Icon(Icons.broken_image_outlined, size: 64, color: Colors.grey),
      ),
    );
  }

  Widget _buildActionButton(
    BuildContext context, {
    required IconData icon,
    required bool isEnabled,
    required bool isActive,
    required VoidCallback onTap,
  }) {
    return Container(
      decoration: BoxDecoration(
        color: isEnabled
            ? (isActive
                  ? Theme.of(context).colorScheme.primaryContainer
                  : Theme.of(context).colorScheme.surfaceContainerHighest)
            : Theme.of(context).colorScheme.surfaceContainerHighest,
        borderRadius: BorderRadius.circular(12),
      ),
      child: Material(
        color: Colors.transparent,
        child: InkWell(
          borderRadius: BorderRadius.circular(12),
          onTap: isEnabled ? onTap : null,
          child: Padding(
            padding: const EdgeInsets.all(12),
            child: Icon(
              icon,
              size: 20,
              color: isEnabled
                  ? (isActive
                        ? Theme.of(context).colorScheme.onPrimaryContainer
                        : Theme.of(context).colorScheme.onSurface)
                  : Colors.grey,
            ),
          ),
        ),
      ),
    );
  }

  Widget _buildSection(
    BuildContext context, {
    required IconData icon,
    required String title,
    required String content,
  }) {
    return Column(
      crossAxisAlignment: CrossAxisAlignment.start,
      children: [
        Skeletonizer(
          enabled: false,
          child: Row(
            children: [
              Icon(
                icon,
                size: 20,
                color: Theme.of(context).colorScheme.primary,
              ),
              const SizedBox(width: 8),
              Text(
                title,
                style: Theme.of(
                  context,
                ).textTheme.titleMedium?.copyWith(fontWeight: FontWeight.w600),
              ),
            ],
          ),
        ),
        const SizedBox(height: 8),
        Text(
          content,
          style: Theme.of(context).textTheme.bodyMedium?.copyWith(
            height: 1.5,
            color: Theme.of(context).colorScheme.onSurfaceVariant,
          ),
        ),
      ],
    );
  }

  Widget _buildListSection(
    BuildContext context, {
    required IconData icon,
    required String title,
    required List<String> items,
    bool isNumbered = false,
  }) {
    return Column(
      crossAxisAlignment: CrossAxisAlignment.start,
      children: [
        Skeletonizer(
          enabled: false,
          child: Row(
            children: [
              Icon(
                icon,
                size: 20,
                color: Theme.of(context).colorScheme.primary,
              ),
              const SizedBox(width: 8),
              Text(
                title,
                style: Theme.of(
                  context,
                ).textTheme.titleMedium?.copyWith(fontWeight: FontWeight.w600),
              ),
            ],
          ),
        ),
        const SizedBox(height: 12),
        ...items.asMap().entries.map((entry) {
          final index = entry.key;
          final item = entry.value;
          return Padding(
            padding: const EdgeInsets.only(bottom: 8),
            child: Row(
              crossAxisAlignment: CrossAxisAlignment.start,
              children: [
                Container(
                  width: 24,
                  height: 24,
                  decoration: BoxDecoration(
                    color: Theme.of(context).colorScheme.primaryContainer,
                    borderRadius: BorderRadius.circular(12),
                  ),
                  child: Center(
                    child: Text(
                      isNumbered ? '${index + 1}' : '•',
                      style: TextStyle(
                        fontSize: 12,
                        fontWeight: FontWeight.w600,
                        color: Theme.of(context).colorScheme.onPrimaryContainer,
                      ),
                    ),
                  ),
                ),
                const SizedBox(width: 12),
                Expanded(
                  child: Text(
                    item,
                    style: Theme.of(context).textTheme.bodyMedium?.copyWith(
                      height: 1.4,
                      color: Theme.of(context).colorScheme.onSurfaceVariant,
                    ),
                  ),
                ),
              ],
            ),
          );
        }).toList(),
      ],
    );
  }
}
=======
import 'dart:io';
import 'package:dishcovery_app/core/models/scan_model.dart';
import 'package:dishcovery_app/features/result/presentation/widgets/not_food_widget.dart';
import 'package:dishcovery_app/features/result/widgets/nearby_restaurants_section.dart';
import 'package:dishcovery_app/providers/scan_provider.dart';
import 'package:easy_localization/easy_localization.dart';
import 'package:flutter/material.dart';
import 'package:provider/provider.dart';
import 'package:skeletonizer/skeletonizer.dart';

class ResultScreen extends StatefulWidget {
  final String? imagePath;
  final ScanResult? initialData;

  const ResultScreen({super.key, this.imagePath, this.initialData})
    : assert(imagePath != null || initialData != null);

  static const String path = '/result';

  @override
  State<ResultScreen> createState() => _ResultScreenState();
}

class _ResultScreenState extends State<ResultScreen> {
  bool _translated = false;
  bool _isSaved = false;
  bool _hasProcessedImage = false; // Guard to prevent duplicate processing

  @override
  void initState() {
    super.initState();

    WidgetsBinding.instance.addPostFrameCallback((_) {
      // PROCESS GUARD: Prevent multiple processImage calls on widget rebuild
      if (_hasProcessedImage) {
        debugPrint("ResultScreen: Image already processed, skipping duplicate call");
        return;
      }

      _hasProcessedImage = true;
      final scanProvider = context.read<ScanProvider>();
      scanProvider.clear();

      if (widget.initialData != null) {
        scanProvider.setResult(widget.initialData!);
        _isSaved = true;
      } else {
        scanProvider.processImage(widget.imagePath!, context: context);
      }
    });
  }

  void _saveToCollection() {
    if (_isSaved) {
      ScaffoldMessenger.of(context).showSnackBar(
        SnackBar(
          content: Text('result_screen.saved_to_collection'.tr()),
          duration: const Duration(seconds: 2),
        ),
      );
    }
  }

  void _shareResult() {
    if (_isSaved) {
      ScaffoldMessenger.of(context).showSnackBar(
        SnackBar(
          content: Text('result_screen.sharing_result'.tr()),
          duration: const Duration(seconds: 2),
        ),
      );
    }
  }

  @override
  Widget build(BuildContext context) {
    final scanProvider = context.watch<ScanProvider>();
    final isLoading = scanProvider.loading;
    final result = scanProvider.result;

    // Determine image source: prefer imageUrl for Firebase data, fall back to local path
    final String? imageUrl = (widget.initialData?.imageUrl ?? '').isNotEmpty
        ? widget.initialData!.imageUrl
        : (result?.imageUrl ?? '').isNotEmpty
            ? result!.imageUrl
            : null;
    final String? localImagePath = widget.initialData?.imagePath ?? widget.imagePath;

    // Check if result is saved (either local id or firestoreId)
    if (result != null &&
        (result.id != null || result.firestoreId != null) &&
        !_isSaved) {
      _isSaved = true;
    }

    return Scaffold(
      body: CustomScrollView(
        slivers: [
          SliverAppBar(
            floating: true,
            snap: true,
            backgroundColor: Theme.of(context).colorScheme.surface,
            title: Text('result_screen.title'.tr()),
            centerTitle: true,
          ),
          SliverToBoxAdapter(
            child: Column(
              crossAxisAlignment: CrossAxisAlignment.start,
              children: [
                // Full width image section
                AspectRatio(
                  aspectRatio: 4 / 3,
                  child: _buildImageWidget(imageUrl, localImagePath, context),
                ),
                const SizedBox(height: 16),

                Padding(
                  padding: const EdgeInsets.all(16),
                  child: Column(
                    crossAxisAlignment: CrossAxisAlignment.start,
                    children: [
                      // Error handling
                      if (scanProvider.error != null)
                        Container(
                          padding: const EdgeInsets.all(16),
                          decoration: BoxDecoration(
                            color: Theme.of(context).colorScheme.errorContainer,
                            borderRadius: BorderRadius.circular(12),
                          ),
                          child: Row(
                            children: [
                              Icon(
                                Icons.error_outline,
                                size: 24,
                                color: Theme.of(
                                  context,
                                ).colorScheme.onErrorContainer,
                              ),
                              const SizedBox(width: 12),
                              Expanded(
                                child: Text(
                                  'result_screen.error_prefix'.tr(
                                    args: [scanProvider.error!],
                                  ),
                                  style: TextStyle(
                                    color: Theme.of(
                                      context,
                                    ).colorScheme.onErrorContainer,
                                  ),
                                ),
                              ),
                            ],
                          ),
                        )
                      else if (!isLoading && result == null)
                        Center(child: Text('result_screen.no_result'.tr()))
                      else if (result != null && result.isFood == false)
                        const NotFoodWidget()
                      else
                        Skeletonizer(
                          enabled: isLoading && result == null,
                          child: Column(
                            crossAxisAlignment: CrossAxisAlignment.start,
                            children: [
                              Text(
                                result?.name ??
                                    'result_screen.loading_name'.tr(),
                                style: Theme.of(context)
                                    .textTheme
                                    .headlineMedium
                                    ?.copyWith(fontWeight: FontWeight.bold),
                              ),
                              const SizedBox(height: 8),
                              Row(
                                children: [
                                  Icon(
                                    Icons.location_on_outlined,
                                    size: 16,
                                    color: Theme.of(
                                      context,
                                    ).colorScheme.primary,
                                  ),
                                  const SizedBox(width: 4),
                                  Text(
                                    result?.origin ??
                                        'result_screen.loading_origin'.tr(),
                                    style: TextStyle(
                                      color: Theme.of(
                                        context,
                                      ).colorScheme.primary,
                                      fontWeight: FontWeight.w500,
                                    ),
                                  ),
                                ],
                              ),
                              const SizedBox(height: 16),

                              // Action buttons
                              Row(
                                children: [
                                  _buildActionButton(
                                    context,
                                    icon: Icons.bookmark_outline,
                                    isEnabled: _isSaved,
                                    isActive: false,
                                    onTap: _saveToCollection,
                                  ),
                                  const SizedBox(width: 8),
                                  _buildActionButton(
                                    context,
                                    icon: Icons.share_outlined,
                                    isEnabled: _isSaved,
                                    isActive: false,
                                    onTap: _shareResult,
                                  ),
                                ],
                              ),
                              const SizedBox(height: 24),

                              _buildSection(
                                context,
                                icon: Icons.description_outlined,
                                title: 'result_screen.description'.tr(),
                                content:
                                    result?.description ??
                                    'result_screen.loading_desc'.tr() * 5,
                              ),

                              if (result?.history != null &&
                                  result!.history.isNotEmpty) ...[
                                const SizedBox(height: 20),
                                _buildSection(
                                  context,
                                  icon: Icons.history,
                                  title: 'result_screen.history'.tr(),
                                  content: result.history,
                                ),
                              ],

                              if (result?.recipe != null) ...[
                                if (result!.recipe.ingredients.isNotEmpty) ...[
                                  const SizedBox(height: 20),
                                  _buildListSection(
                                    context,
                                    icon: Icons.kitchen_outlined,
                                    title: 'result_screen.ingredients'.tr(),
                                    items: result.recipe.ingredients,
                                  ),
                                ],
                                if (result.recipe.steps.isNotEmpty) ...[
                                  const SizedBox(height: 20),
                                  _buildListSection(
                                    context,
                                    icon: Icons.restaurant_menu_outlined,
                                    title: 'result_screen.steps'.tr(),
                                    items: result.recipe.steps,
                                    isNumbered: true,
                                  ),
                                ],
                              ],

                              if (result?.tags != null &&
                                  result!.tags.isNotEmpty) ...[
                                const SizedBox(height: 20),
                                Wrap(
                                  spacing: 8,
                                  runSpacing: 8,
                                  children: result.tags.map((tag) {
                                    return Container(
                                      padding: const EdgeInsets.symmetric(
                                        horizontal: 12,
                                        vertical: 6,
                                      ),
                                      decoration: BoxDecoration(
                                        color: Theme.of(
                                          context,
                                        ).colorScheme.primaryContainer,
                                        borderRadius: BorderRadius.circular(20),
                                      ),
                                      child: Text(
                                        '#$tag',
                                        style: TextStyle(
                                          fontSize: 12,
                                          color: Theme.of(
                                            context,
                                          ).colorScheme.onPrimaryContainer,
                                        ),
                                      ),
                                    );
                                  }).toList(),
                                ),
                              ],

                              if (result != null && result.isFood) ...[
                                const SizedBox(height: 24),
                                NearbyRestaurantsSection(
                                  foodName: result.name,
                                  autoLoad: true,
                                ),
                              ],

                              const SizedBox(height: 32),
                            ],
                          ),
                        ),
                    ],
                  ),
                ),
              ],
            ),
          ),
        ],
      ),
    );
  }

  Widget _buildImageWidget(String? imageUrl, String? localPath, BuildContext context) {
    // First try to use network image if URL is available
    if (imageUrl != null && imageUrl.isNotEmpty) {
      return Image.network(
        imageUrl,
        fit: BoxFit.cover,
        loadingBuilder: (context, child, loadingProgress) {
          if (loadingProgress == null) return child;
          return Container(
            color: Theme.of(context).colorScheme.surfaceContainerHighest,
            child: Center(
              child: CircularProgressIndicator(
                value: loadingProgress.expectedTotalBytes != null
                    ? loadingProgress.cumulativeBytesLoaded /
                        loadingProgress.expectedTotalBytes!
                    : null,
              ),
            ),
          );
        },
        errorBuilder: (context, error, stackTrace) {
          // If network image fails, try local file
          if (localPath != null && File(localPath).existsSync()) {
            return Image.file(File(localPath), fit: BoxFit.cover);
          }
          return _buildImageErrorWidget(context);
        },
      );
    }

    // If no URL, try local file
    if (localPath != null && File(localPath).existsSync()) {
      return Image.file(File(localPath), fit: BoxFit.cover);
    }

    // Show error widget if no image can be displayed
    return _buildImageErrorWidget(context);
  }

  Widget _buildImageErrorWidget(BuildContext context) {
    return Container(
      color: Theme.of(context).colorScheme.surfaceContainerHighest,
      child: const Center(
        child: Icon(
          Icons.broken_image_outlined,
          size: 64,
          color: Colors.grey,
        ),
      ),
    );
  }

  Widget _buildActionButton(
    BuildContext context, {
    required IconData icon,
    required bool isEnabled,
    required bool isActive,
    required VoidCallback onTap,
  }) {
    return Container(
      decoration: BoxDecoration(
        color: isEnabled
            ? (isActive
                  ? Theme.of(context).colorScheme.primaryContainer
                  : Theme.of(context).colorScheme.surfaceContainerHighest)
            : Theme.of(context).colorScheme.surfaceContainerHighest,
        borderRadius: BorderRadius.circular(12),
      ),
      child: Material(
        color: Colors.transparent,
        child: InkWell(
          borderRadius: BorderRadius.circular(12),
          onTap: isEnabled ? onTap : null,
          child: Padding(
            padding: const EdgeInsets.all(12),
            child: Icon(
              icon,
              size: 20,
              color: isEnabled
                  ? (isActive
                        ? Theme.of(context).colorScheme.onPrimaryContainer
                        : Theme.of(context).colorScheme.onSurface)
                  : Colors.grey,
            ),
          ),
        ),
      ),
    );
  }

  Widget _buildSection(
    BuildContext context, {
    required IconData icon,
    required String title,
    required String content,
  }) {
    return Column(
      crossAxisAlignment: CrossAxisAlignment.start,
      children: [
        Skeletonizer(
          enabled: false,
          child: Row(
            children: [
              Icon(
                icon,
                size: 20,
                color: Theme.of(context).colorScheme.primary,
              ),
              const SizedBox(width: 8),
              Text(
                title,
                style: Theme.of(
                  context,
                ).textTheme.titleMedium?.copyWith(fontWeight: FontWeight.w600),
              ),
            ],
          ),
        ),
        const SizedBox(height: 8),
        Text(
          content,
          style: Theme.of(context).textTheme.bodyMedium?.copyWith(
            height: 1.5,
            color: Theme.of(context).colorScheme.onSurfaceVariant,
          ),
        ),
      ],
    );
  }

  Widget _buildListSection(
    BuildContext context, {
    required IconData icon,
    required String title,
    required List<String> items,
    bool isNumbered = false,
  }) {
    return Column(
      crossAxisAlignment: CrossAxisAlignment.start,
      children: [
        Skeletonizer(
          enabled: false,
          child: Row(
            children: [
              Icon(
                icon,
                size: 20,
                color: Theme.of(context).colorScheme.primary,
              ),
              const SizedBox(width: 8),
              Text(
                title,
                style: Theme.of(
                  context,
                ).textTheme.titleMedium?.copyWith(fontWeight: FontWeight.w600),
              ),
            ],
          ),
        ),
        const SizedBox(height: 12),
        ...items.asMap().entries.map((entry) {
          final index = entry.key;
          final item = entry.value;
          return Padding(
            padding: const EdgeInsets.only(bottom: 8),
            child: Row(
              crossAxisAlignment: CrossAxisAlignment.start,
              children: [
                Container(
                  width: 24,
                  height: 24,
                  decoration: BoxDecoration(
                    color: Theme.of(context).colorScheme.primaryContainer,
                    borderRadius: BorderRadius.circular(12),
                  ),
                  child: Center(
                    child: Text(
                      isNumbered ? '${index + 1}' : '•',
                      style: TextStyle(
                        fontSize: 12,
                        fontWeight: FontWeight.w600,
                        color: Theme.of(context).colorScheme.onPrimaryContainer,
                      ),
                    ),
                  ),
                ),
                const SizedBox(width: 12),
                Expanded(
                  child: Text(
                    item,
                    style: Theme.of(context).textTheme.bodyMedium?.copyWith(
                      height: 1.4,
                      color: Theme.of(context).colorScheme.onSurfaceVariant,
                    ),
                  ),
                ),
              ],
            ),
          );
        }).toList(),
      ],
    );
  }
}
>>>>>>> 1d5d3b4f
<|MERGE_RESOLUTION|>--- conflicted
+++ resolved
@@ -1,1089 +1,562 @@
-<<<<<<< HEAD
-import 'dart:io';
-
-import 'package:dishcovery_app/core/models/scan_model.dart';
-import 'package:dishcovery_app/core/services/firestore_service.dart';
-import 'package:dishcovery_app/features/result/presentation/widgets/not_food_widget.dart';
-import 'package:dishcovery_app/features/result/widgets/nearby_restaurants_section.dart';
-import 'package:dishcovery_app/providers/feeds_provider.dart';
-import 'package:dishcovery_app/providers/history_provider.dart';
-import 'package:dishcovery_app/providers/scan_provider.dart';
-import 'package:easy_localization/easy_localization.dart';
-import 'package:flutter/material.dart';
-import 'package:provider/provider.dart';
-import 'package:skeletonizer/skeletonizer.dart';
-
-class ResultScreen extends StatefulWidget {
-  final String? imagePath;
-  final ScanResult? initialData;
-
-  const ResultScreen({super.key, this.imagePath, this.initialData})
-    : assert(imagePath != null || initialData != null);
-
-  static const String path = '/result';
-
-  @override
-  State<ResultScreen> createState() => _ResultScreenState();
-}
-
-class _ResultScreenState extends State<ResultScreen> {
-  bool _isSaved = false;
-  bool _hasProcessedImage = false;
-  bool _isTogglingCollection = false;
-
-  @override
-  void initState() {
-    super.initState();
-
-    WidgetsBinding.instance.addPostFrameCallback((_) {
-      if (_hasProcessedImage) {
-        debugPrint(
-          "ResultScreen: Image already processed, skipping duplicate call",
-        );
-        return;
-      }
-
-      _hasProcessedImage = true;
-      final scanProvider = context.read<ScanProvider>();
-      scanProvider.clear();
-
-      if (widget.initialData != null) {
-        scanProvider.setResult(widget.initialData!);
-        _isSaved = true;
-      } else {
-        scanProvider.processImage(widget.imagePath!, context: context);
-      }
-    });
-  }
-
-  ScanResult? _currentResult(
-    ScanProvider scanProvider,
-    HistoryProvider historyProvider,
-  ) {
-    final base = scanProvider.result ?? widget.initialData;
-    if (base == null) return null;
-    if (historyProvider.isInCollection(base))
-      return base.copyWith(isFavorite: true);
-    return base;
-  }
-
-  Future<void> _toggleCollection(
-    ScanProvider scanProvider,
-    HistoryProvider historyProvider,
-  ) async {
-    if (!_isSaved || _isTogglingCollection) return;
-
-    final activeResult = _currentResult(scanProvider, historyProvider);
-    if (activeResult == null) return;
-
-    setState(() => _isTogglingCollection = true);
-
-    final currentlyCollected = historyProvider.isInCollection(activeResult);
-    await historyProvider.setFavoriteStatus(activeResult, !currentlyCollected);
-    final firestoreId = activeResult.firestoreId;
-    if (firestoreId != null) {
-      await FirestoreService().setSavedStatus(
-        firestoreId,
-        !currentlyCollected,
-      );
-      try {
-        final feedsProvider = context.read<FeedsProvider>();
-        feedsProvider.updateSavedStatus(firestoreId, !currentlyCollected);
-      } catch (_) {
-      }
-    }
-
-    if (!mounted) return;
-
-    setState(() => _isTogglingCollection = false);
-    final message = !currentlyCollected
-        ? 'result_screen.saved_to_collection'.tr()
-        : 'result_screen.removed_from_collection'.tr();
-
-    ScaffoldMessenger.of(context).showSnackBar(
-      SnackBar(content: Text(message), duration: const Duration(seconds: 2)),
-    );
-  }
-
-  void _shareResult() {
-    if (_isSaved) {
-      ScaffoldMessenger.of(context).showSnackBar(
-        SnackBar(
-          content: Text('result_screen.sharing_result'.tr()),
-          duration: const Duration(seconds: 2),
-        ),
-      );
-    }
-  }
-
-  @override
-  Widget build(BuildContext context) {
-    final scanProvider = context.watch<ScanProvider>();
-    final historyProvider = context.watch<HistoryProvider>();
-    final isLoading = scanProvider.loading;
-    final result = scanProvider.result;
-    final activeResult = _currentResult(scanProvider, historyProvider);
-    final isCollected = historyProvider.isInCollection(activeResult);
-
-    final String? imageUrl = (widget.initialData?.imageUrl ?? '').isNotEmpty
-        ? widget.initialData!.imageUrl
-        : (result?.imageUrl ?? '').isNotEmpty
-        ? result!.imageUrl
-        : null;
-    final String? localImagePath =
-        widget.initialData?.imagePath ?? widget.imagePath;
-
-    if (result != null &&
-        (result.id != null || result.firestoreId != null) &&
-        !_isSaved) {
-      _isSaved = true;
-    }
-
-    return Scaffold(
-      body: CustomScrollView(
-        slivers: [
-          SliverAppBar(
-            floating: true,
-            snap: true,
-            backgroundColor: Theme.of(context).colorScheme.surface,
-            title: Text('result_screen.title'.tr()),
-            centerTitle: true,
-          ),
-          SliverToBoxAdapter(
-            child: Column(
-              crossAxisAlignment: CrossAxisAlignment.start,
-              children: [
-                AspectRatio(
-                  aspectRatio: 4 / 3,
-                  child: _buildImageWidget(imageUrl, localImagePath, context),
-                ),
-                const SizedBox(height: 16),
-
-                Padding(
-                  padding: const EdgeInsets.all(16),
-                  child: Column(
-                    crossAxisAlignment: CrossAxisAlignment.start,
-                    children: [
-                      if (scanProvider.error != null)
-                        Container(
-                          padding: const EdgeInsets.all(16),
-                          decoration: BoxDecoration(
-                            color: Theme.of(context).colorScheme.errorContainer,
-                            borderRadius: BorderRadius.circular(12),
-                          ),
-                          child: Row(
-                            children: [
-                              Icon(
-                                Icons.error_outline,
-                                size: 24,
-                                color: Theme.of(
-                                  context,
-                                ).colorScheme.onErrorContainer,
-                              ),
-                              const SizedBox(width: 12),
-                              Expanded(
-                                child: Text(
-                                  'result_screen.error_prefix'.tr(
-                                    args: [scanProvider.error!],
-                                  ),
-                                  style: TextStyle(
-                                    color: Theme.of(
-                                      context,
-                                    ).colorScheme.onErrorContainer,
-                                  ),
-                                ),
-                              ),
-                            ],
-                          ),
-                        )
-                      else if (!isLoading && result == null)
-                        Center(child: Text('result_screen.no_result'.tr()))
-                      else if (result != null && result.isFood == false)
-                        const NotFoodWidget()
-                      else
-                        Skeletonizer(
-                          enabled: isLoading && result == null,
-                          child: Column(
-                            crossAxisAlignment: CrossAxisAlignment.start,
-                            children: [
-                              Text(
-                                result?.name ??
-                                    'result_screen.loading_name'.tr(),
-                                style: Theme.of(context)
-                                    .textTheme
-                                    .headlineMedium
-                                    ?.copyWith(fontWeight: FontWeight.bold),
-                              ),
-                              const SizedBox(height: 8),
-                              Row(
-                                children: [
-                                  Icon(
-                                    Icons.location_on_outlined,
-                                    size: 16,
-                                    color: Theme.of(
-                                      context,
-                                    ).colorScheme.primary,
-                                  ),
-                                  const SizedBox(width: 4),
-                                  Text(
-                                    result?.origin ??
-                                        'result_screen.loading_origin'.tr(),
-                                    style: TextStyle(
-                                      color: Theme.of(
-                                        context,
-                                      ).colorScheme.primary,
-                                      fontWeight: FontWeight.w500,
-                                    ),
-                                  ),
-                                ],
-                              ),
-                              const SizedBox(height: 16),
-
-                              Row(
-                                children: [
-                                  _buildActionButton(
-                                    context,
-                                    icon: isCollected
-                                        ? Icons.bookmark
-                                        : Icons.bookmark_outline,
-                                    isEnabled:
-                                        _isSaved && !_isTogglingCollection,
-                                    isActive: isCollected,
-                                    onTap: () {
-                                      _toggleCollection(
-                                        scanProvider,
-                                        historyProvider,
-                                      );
-                                    },
-                                  ),
-                                  const SizedBox(width: 8),
-                                  _buildActionButton(
-                                    context,
-                                    icon: Icons.share_outlined,
-                                    isEnabled: _isSaved,
-                                    isActive: false,
-                                    onTap: _shareResult,
-                                  ),
-                                ],
-                              ),
-                              const SizedBox(height: 24),
-
-                              _buildSection(
-                                context,
-                                icon: Icons.description_outlined,
-                                title: 'result_screen.description'.tr(),
-                                content:
-                                    result?.description ??
-                                    'result_screen.loading_desc'.tr() * 5,
-                              ),
-
-                              if (result?.history != null &&
-                                  result!.history.isNotEmpty) ...[
-                                const SizedBox(height: 20),
-                                _buildSection(
-                                  context,
-                                  icon: Icons.history,
-                                  title: 'result_screen.history'.tr(),
-                                  content: result.history,
-                                ),
-                              ],
-
-                              if (result?.recipe != null) ...[
-                                if (result!.recipe.ingredients.isNotEmpty) ...[
-                                  const SizedBox(height: 20),
-                                  _buildListSection(
-                                    context,
-                                    icon: Icons.kitchen_outlined,
-                                    title: 'result_screen.ingredients'.tr(),
-                                    items: result.recipe.ingredients,
-                                  ),
-                                ],
-                                if (result.recipe.steps.isNotEmpty) ...[
-                                  const SizedBox(height: 20),
-                                  _buildListSection(
-                                    context,
-                                    icon: Icons.restaurant_menu_outlined,
-                                    title: 'result_screen.steps'.tr(),
-                                    items: result.recipe.steps,
-                                    isNumbered: true,
-                                  ),
-                                ],
-                              ],
-
-                              if (result?.tags != null &&
-                                  result!.tags.isNotEmpty) ...[
-                                const SizedBox(height: 20),
-                                Wrap(
-                                  spacing: 8,
-                                  runSpacing: 8,
-                                  children: result.tags.map((tag) {
-                                    return Container(
-                                      padding: const EdgeInsets.symmetric(
-                                        horizontal: 12,
-                                        vertical: 6,
-                                      ),
-                                      decoration: BoxDecoration(
-                                        color: Theme.of(
-                                          context,
-                                        ).colorScheme.primaryContainer,
-                                        borderRadius: BorderRadius.circular(20),
-                                      ),
-                                      child: Text(
-                                        '#$tag',
-                                        style: TextStyle(
-                                          fontSize: 12,
-                                          color: Theme.of(
-                                            context,
-                                          ).colorScheme.onPrimaryContainer,
-                                        ),
-                                      ),
-                                    );
-                                  }).toList(),
-                                ),
-                              ],
-
-                              if (result != null && result.isFood) ...[
-                                const SizedBox(height: 24),
-                                NearbyRestaurantsSection(
-                                  foodName: result.name,
-                                  autoLoad: true,
-                                ),
-                              ],
-
-                              const SizedBox(height: 32),
-                            ],
-                          ),
-                        ),
-                    ],
-                  ),
-                ),
-              ],
-            ),
-          ),
-        ],
-      ),
-    );
-  }
-
-  Widget _buildImageWidget(
-    String? imageUrl,
-    String? localPath,
-    BuildContext context,
-  ) {
-    if (imageUrl != null && imageUrl.isNotEmpty) {
-      return Image.network(
-        imageUrl,
-        fit: BoxFit.cover,
-        loadingBuilder: (context, child, loadingProgress) {
-          if (loadingProgress == null) return child;
-          return Container(
-            color: Theme.of(context).colorScheme.surfaceContainerHighest,
-            child: Center(
-              child: CircularProgressIndicator(
-                value: loadingProgress.expectedTotalBytes != null
-                    ? loadingProgress.cumulativeBytesLoaded /
-                          loadingProgress.expectedTotalBytes!
-                    : null,
-              ),
-            ),
-          );
-        },
-        errorBuilder: (context, error, stackTrace) {
-          if (localPath != null && File(localPath).existsSync()) {
-            return Image.file(File(localPath), fit: BoxFit.cover);
-          }
-          return _buildImageErrorWidget(context);
-        },
-      );
-    }
-
-    if (localPath != null && File(localPath).existsSync()) {
-      return Image.file(File(localPath), fit: BoxFit.cover);
-    }
-
-    return _buildImageErrorWidget(context);
-  }
-
-  Widget _buildImageErrorWidget(BuildContext context) {
-    return Container(
-      color: Theme.of(context).colorScheme.surfaceContainerHighest,
-      child: const Center(
-        child: Icon(Icons.broken_image_outlined, size: 64, color: Colors.grey),
-      ),
-    );
-  }
-
-  Widget _buildActionButton(
-    BuildContext context, {
-    required IconData icon,
-    required bool isEnabled,
-    required bool isActive,
-    required VoidCallback onTap,
-  }) {
-    return Container(
-      decoration: BoxDecoration(
-        color: isEnabled
-            ? (isActive
-                  ? Theme.of(context).colorScheme.primaryContainer
-                  : Theme.of(context).colorScheme.surfaceContainerHighest)
-            : Theme.of(context).colorScheme.surfaceContainerHighest,
-        borderRadius: BorderRadius.circular(12),
-      ),
-      child: Material(
-        color: Colors.transparent,
-        child: InkWell(
-          borderRadius: BorderRadius.circular(12),
-          onTap: isEnabled ? onTap : null,
-          child: Padding(
-            padding: const EdgeInsets.all(12),
-            child: Icon(
-              icon,
-              size: 20,
-              color: isEnabled
-                  ? (isActive
-                        ? Theme.of(context).colorScheme.onPrimaryContainer
-                        : Theme.of(context).colorScheme.onSurface)
-                  : Colors.grey,
-            ),
-          ),
-        ),
-      ),
-    );
-  }
-
-  Widget _buildSection(
-    BuildContext context, {
-    required IconData icon,
-    required String title,
-    required String content,
-  }) {
-    return Column(
-      crossAxisAlignment: CrossAxisAlignment.start,
-      children: [
-        Skeletonizer(
-          enabled: false,
-          child: Row(
-            children: [
-              Icon(
-                icon,
-                size: 20,
-                color: Theme.of(context).colorScheme.primary,
-              ),
-              const SizedBox(width: 8),
-              Text(
-                title,
-                style: Theme.of(
-                  context,
-                ).textTheme.titleMedium?.copyWith(fontWeight: FontWeight.w600),
-              ),
-            ],
-          ),
-        ),
-        const SizedBox(height: 8),
-        Text(
-          content,
-          style: Theme.of(context).textTheme.bodyMedium?.copyWith(
-            height: 1.5,
-            color: Theme.of(context).colorScheme.onSurfaceVariant,
-          ),
-        ),
-      ],
-    );
-  }
-
-  Widget _buildListSection(
-    BuildContext context, {
-    required IconData icon,
-    required String title,
-    required List<String> items,
-    bool isNumbered = false,
-  }) {
-    return Column(
-      crossAxisAlignment: CrossAxisAlignment.start,
-      children: [
-        Skeletonizer(
-          enabled: false,
-          child: Row(
-            children: [
-              Icon(
-                icon,
-                size: 20,
-                color: Theme.of(context).colorScheme.primary,
-              ),
-              const SizedBox(width: 8),
-              Text(
-                title,
-                style: Theme.of(
-                  context,
-                ).textTheme.titleMedium?.copyWith(fontWeight: FontWeight.w600),
-              ),
-            ],
-          ),
-        ),
-        const SizedBox(height: 12),
-        ...items.asMap().entries.map((entry) {
-          final index = entry.key;
-          final item = entry.value;
-          return Padding(
-            padding: const EdgeInsets.only(bottom: 8),
-            child: Row(
-              crossAxisAlignment: CrossAxisAlignment.start,
-              children: [
-                Container(
-                  width: 24,
-                  height: 24,
-                  decoration: BoxDecoration(
-                    color: Theme.of(context).colorScheme.primaryContainer,
-                    borderRadius: BorderRadius.circular(12),
-                  ),
-                  child: Center(
-                    child: Text(
-                      isNumbered ? '${index + 1}' : '•',
-                      style: TextStyle(
-                        fontSize: 12,
-                        fontWeight: FontWeight.w600,
-                        color: Theme.of(context).colorScheme.onPrimaryContainer,
-                      ),
-                    ),
-                  ),
-                ),
-                const SizedBox(width: 12),
-                Expanded(
-                  child: Text(
-                    item,
-                    style: Theme.of(context).textTheme.bodyMedium?.copyWith(
-                      height: 1.4,
-                      color: Theme.of(context).colorScheme.onSurfaceVariant,
-                    ),
-                  ),
-                ),
-              ],
-            ),
-          );
-        }).toList(),
-      ],
-    );
-  }
-}
-=======
-import 'dart:io';
-import 'package:dishcovery_app/core/models/scan_model.dart';
-import 'package:dishcovery_app/features/result/presentation/widgets/not_food_widget.dart';
-import 'package:dishcovery_app/features/result/widgets/nearby_restaurants_section.dart';
-import 'package:dishcovery_app/providers/scan_provider.dart';
-import 'package:easy_localization/easy_localization.dart';
-import 'package:flutter/material.dart';
-import 'package:provider/provider.dart';
-import 'package:skeletonizer/skeletonizer.dart';
-
-class ResultScreen extends StatefulWidget {
-  final String? imagePath;
-  final ScanResult? initialData;
-
-  const ResultScreen({super.key, this.imagePath, this.initialData})
-    : assert(imagePath != null || initialData != null);
-
-  static const String path = '/result';
-
-  @override
-  State<ResultScreen> createState() => _ResultScreenState();
-}
-
-class _ResultScreenState extends State<ResultScreen> {
-  bool _translated = false;
-  bool _isSaved = false;
-  bool _hasProcessedImage = false; // Guard to prevent duplicate processing
-
-  @override
-  void initState() {
-    super.initState();
-
-    WidgetsBinding.instance.addPostFrameCallback((_) {
-      // PROCESS GUARD: Prevent multiple processImage calls on widget rebuild
-      if (_hasProcessedImage) {
-        debugPrint("ResultScreen: Image already processed, skipping duplicate call");
-        return;
-      }
-
-      _hasProcessedImage = true;
-      final scanProvider = context.read<ScanProvider>();
-      scanProvider.clear();
-
-      if (widget.initialData != null) {
-        scanProvider.setResult(widget.initialData!);
-        _isSaved = true;
-      } else {
-        scanProvider.processImage(widget.imagePath!, context: context);
-      }
-    });
-  }
-
-  void _saveToCollection() {
-    if (_isSaved) {
-      ScaffoldMessenger.of(context).showSnackBar(
-        SnackBar(
-          content: Text('result_screen.saved_to_collection'.tr()),
-          duration: const Duration(seconds: 2),
-        ),
-      );
-    }
-  }
-
-  void _shareResult() {
-    if (_isSaved) {
-      ScaffoldMessenger.of(context).showSnackBar(
-        SnackBar(
-          content: Text('result_screen.sharing_result'.tr()),
-          duration: const Duration(seconds: 2),
-        ),
-      );
-    }
-  }
-
-  @override
-  Widget build(BuildContext context) {
-    final scanProvider = context.watch<ScanProvider>();
-    final isLoading = scanProvider.loading;
-    final result = scanProvider.result;
-
-    // Determine image source: prefer imageUrl for Firebase data, fall back to local path
-    final String? imageUrl = (widget.initialData?.imageUrl ?? '').isNotEmpty
-        ? widget.initialData!.imageUrl
-        : (result?.imageUrl ?? '').isNotEmpty
-            ? result!.imageUrl
-            : null;
-    final String? localImagePath = widget.initialData?.imagePath ?? widget.imagePath;
-
-    // Check if result is saved (either local id or firestoreId)
-    if (result != null &&
-        (result.id != null || result.firestoreId != null) &&
-        !_isSaved) {
-      _isSaved = true;
-    }
-
-    return Scaffold(
-      body: CustomScrollView(
-        slivers: [
-          SliverAppBar(
-            floating: true,
-            snap: true,
-            backgroundColor: Theme.of(context).colorScheme.surface,
-            title: Text('result_screen.title'.tr()),
-            centerTitle: true,
-          ),
-          SliverToBoxAdapter(
-            child: Column(
-              crossAxisAlignment: CrossAxisAlignment.start,
-              children: [
-                // Full width image section
-                AspectRatio(
-                  aspectRatio: 4 / 3,
-                  child: _buildImageWidget(imageUrl, localImagePath, context),
-                ),
-                const SizedBox(height: 16),
-
-                Padding(
-                  padding: const EdgeInsets.all(16),
-                  child: Column(
-                    crossAxisAlignment: CrossAxisAlignment.start,
-                    children: [
-                      // Error handling
-                      if (scanProvider.error != null)
-                        Container(
-                          padding: const EdgeInsets.all(16),
-                          decoration: BoxDecoration(
-                            color: Theme.of(context).colorScheme.errorContainer,
-                            borderRadius: BorderRadius.circular(12),
-                          ),
-                          child: Row(
-                            children: [
-                              Icon(
-                                Icons.error_outline,
-                                size: 24,
-                                color: Theme.of(
-                                  context,
-                                ).colorScheme.onErrorContainer,
-                              ),
-                              const SizedBox(width: 12),
-                              Expanded(
-                                child: Text(
-                                  'result_screen.error_prefix'.tr(
-                                    args: [scanProvider.error!],
-                                  ),
-                                  style: TextStyle(
-                                    color: Theme.of(
-                                      context,
-                                    ).colorScheme.onErrorContainer,
-                                  ),
-                                ),
-                              ),
-                            ],
-                          ),
-                        )
-                      else if (!isLoading && result == null)
-                        Center(child: Text('result_screen.no_result'.tr()))
-                      else if (result != null && result.isFood == false)
-                        const NotFoodWidget()
-                      else
-                        Skeletonizer(
-                          enabled: isLoading && result == null,
-                          child: Column(
-                            crossAxisAlignment: CrossAxisAlignment.start,
-                            children: [
-                              Text(
-                                result?.name ??
-                                    'result_screen.loading_name'.tr(),
-                                style: Theme.of(context)
-                                    .textTheme
-                                    .headlineMedium
-                                    ?.copyWith(fontWeight: FontWeight.bold),
-                              ),
-                              const SizedBox(height: 8),
-                              Row(
-                                children: [
-                                  Icon(
-                                    Icons.location_on_outlined,
-                                    size: 16,
-                                    color: Theme.of(
-                                      context,
-                                    ).colorScheme.primary,
-                                  ),
-                                  const SizedBox(width: 4),
-                                  Text(
-                                    result?.origin ??
-                                        'result_screen.loading_origin'.tr(),
-                                    style: TextStyle(
-                                      color: Theme.of(
-                                        context,
-                                      ).colorScheme.primary,
-                                      fontWeight: FontWeight.w500,
-                                    ),
-                                  ),
-                                ],
-                              ),
-                              const SizedBox(height: 16),
-
-                              // Action buttons
-                              Row(
-                                children: [
-                                  _buildActionButton(
-                                    context,
-                                    icon: Icons.bookmark_outline,
-                                    isEnabled: _isSaved,
-                                    isActive: false,
-                                    onTap: _saveToCollection,
-                                  ),
-                                  const SizedBox(width: 8),
-                                  _buildActionButton(
-                                    context,
-                                    icon: Icons.share_outlined,
-                                    isEnabled: _isSaved,
-                                    isActive: false,
-                                    onTap: _shareResult,
-                                  ),
-                                ],
-                              ),
-                              const SizedBox(height: 24),
-
-                              _buildSection(
-                                context,
-                                icon: Icons.description_outlined,
-                                title: 'result_screen.description'.tr(),
-                                content:
-                                    result?.description ??
-                                    'result_screen.loading_desc'.tr() * 5,
-                              ),
-
-                              if (result?.history != null &&
-                                  result!.history.isNotEmpty) ...[
-                                const SizedBox(height: 20),
-                                _buildSection(
-                                  context,
-                                  icon: Icons.history,
-                                  title: 'result_screen.history'.tr(),
-                                  content: result.history,
-                                ),
-                              ],
-
-                              if (result?.recipe != null) ...[
-                                if (result!.recipe.ingredients.isNotEmpty) ...[
-                                  const SizedBox(height: 20),
-                                  _buildListSection(
-                                    context,
-                                    icon: Icons.kitchen_outlined,
-                                    title: 'result_screen.ingredients'.tr(),
-                                    items: result.recipe.ingredients,
-                                  ),
-                                ],
-                                if (result.recipe.steps.isNotEmpty) ...[
-                                  const SizedBox(height: 20),
-                                  _buildListSection(
-                                    context,
-                                    icon: Icons.restaurant_menu_outlined,
-                                    title: 'result_screen.steps'.tr(),
-                                    items: result.recipe.steps,
-                                    isNumbered: true,
-                                  ),
-                                ],
-                              ],
-
-                              if (result?.tags != null &&
-                                  result!.tags.isNotEmpty) ...[
-                                const SizedBox(height: 20),
-                                Wrap(
-                                  spacing: 8,
-                                  runSpacing: 8,
-                                  children: result.tags.map((tag) {
-                                    return Container(
-                                      padding: const EdgeInsets.symmetric(
-                                        horizontal: 12,
-                                        vertical: 6,
-                                      ),
-                                      decoration: BoxDecoration(
-                                        color: Theme.of(
-                                          context,
-                                        ).colorScheme.primaryContainer,
-                                        borderRadius: BorderRadius.circular(20),
-                                      ),
-                                      child: Text(
-                                        '#$tag',
-                                        style: TextStyle(
-                                          fontSize: 12,
-                                          color: Theme.of(
-                                            context,
-                                          ).colorScheme.onPrimaryContainer,
-                                        ),
-                                      ),
-                                    );
-                                  }).toList(),
-                                ),
-                              ],
-
-                              if (result != null && result.isFood) ...[
-                                const SizedBox(height: 24),
-                                NearbyRestaurantsSection(
-                                  foodName: result.name,
-                                  autoLoad: true,
-                                ),
-                              ],
-
-                              const SizedBox(height: 32),
-                            ],
-                          ),
-                        ),
-                    ],
-                  ),
-                ),
-              ],
-            ),
-          ),
-        ],
-      ),
-    );
-  }
-
-  Widget _buildImageWidget(String? imageUrl, String? localPath, BuildContext context) {
-    // First try to use network image if URL is available
-    if (imageUrl != null && imageUrl.isNotEmpty) {
-      return Image.network(
-        imageUrl,
-        fit: BoxFit.cover,
-        loadingBuilder: (context, child, loadingProgress) {
-          if (loadingProgress == null) return child;
-          return Container(
-            color: Theme.of(context).colorScheme.surfaceContainerHighest,
-            child: Center(
-              child: CircularProgressIndicator(
-                value: loadingProgress.expectedTotalBytes != null
-                    ? loadingProgress.cumulativeBytesLoaded /
-                        loadingProgress.expectedTotalBytes!
-                    : null,
-              ),
-            ),
-          );
-        },
-        errorBuilder: (context, error, stackTrace) {
-          // If network image fails, try local file
-          if (localPath != null && File(localPath).existsSync()) {
-            return Image.file(File(localPath), fit: BoxFit.cover);
-          }
-          return _buildImageErrorWidget(context);
-        },
-      );
-    }
-
-    // If no URL, try local file
-    if (localPath != null && File(localPath).existsSync()) {
-      return Image.file(File(localPath), fit: BoxFit.cover);
-    }
-
-    // Show error widget if no image can be displayed
-    return _buildImageErrorWidget(context);
-  }
-
-  Widget _buildImageErrorWidget(BuildContext context) {
-    return Container(
-      color: Theme.of(context).colorScheme.surfaceContainerHighest,
-      child: const Center(
-        child: Icon(
-          Icons.broken_image_outlined,
-          size: 64,
-          color: Colors.grey,
-        ),
-      ),
-    );
-  }
-
-  Widget _buildActionButton(
-    BuildContext context, {
-    required IconData icon,
-    required bool isEnabled,
-    required bool isActive,
-    required VoidCallback onTap,
-  }) {
-    return Container(
-      decoration: BoxDecoration(
-        color: isEnabled
-            ? (isActive
-                  ? Theme.of(context).colorScheme.primaryContainer
-                  : Theme.of(context).colorScheme.surfaceContainerHighest)
-            : Theme.of(context).colorScheme.surfaceContainerHighest,
-        borderRadius: BorderRadius.circular(12),
-      ),
-      child: Material(
-        color: Colors.transparent,
-        child: InkWell(
-          borderRadius: BorderRadius.circular(12),
-          onTap: isEnabled ? onTap : null,
-          child: Padding(
-            padding: const EdgeInsets.all(12),
-            child: Icon(
-              icon,
-              size: 20,
-              color: isEnabled
-                  ? (isActive
-                        ? Theme.of(context).colorScheme.onPrimaryContainer
-                        : Theme.of(context).colorScheme.onSurface)
-                  : Colors.grey,
-            ),
-          ),
-        ),
-      ),
-    );
-  }
-
-  Widget _buildSection(
-    BuildContext context, {
-    required IconData icon,
-    required String title,
-    required String content,
-  }) {
-    return Column(
-      crossAxisAlignment: CrossAxisAlignment.start,
-      children: [
-        Skeletonizer(
-          enabled: false,
-          child: Row(
-            children: [
-              Icon(
-                icon,
-                size: 20,
-                color: Theme.of(context).colorScheme.primary,
-              ),
-              const SizedBox(width: 8),
-              Text(
-                title,
-                style: Theme.of(
-                  context,
-                ).textTheme.titleMedium?.copyWith(fontWeight: FontWeight.w600),
-              ),
-            ],
-          ),
-        ),
-        const SizedBox(height: 8),
-        Text(
-          content,
-          style: Theme.of(context).textTheme.bodyMedium?.copyWith(
-            height: 1.5,
-            color: Theme.of(context).colorScheme.onSurfaceVariant,
-          ),
-        ),
-      ],
-    );
-  }
-
-  Widget _buildListSection(
-    BuildContext context, {
-    required IconData icon,
-    required String title,
-    required List<String> items,
-    bool isNumbered = false,
-  }) {
-    return Column(
-      crossAxisAlignment: CrossAxisAlignment.start,
-      children: [
-        Skeletonizer(
-          enabled: false,
-          child: Row(
-            children: [
-              Icon(
-                icon,
-                size: 20,
-                color: Theme.of(context).colorScheme.primary,
-              ),
-              const SizedBox(width: 8),
-              Text(
-                title,
-                style: Theme.of(
-                  context,
-                ).textTheme.titleMedium?.copyWith(fontWeight: FontWeight.w600),
-              ),
-            ],
-          ),
-        ),
-        const SizedBox(height: 12),
-        ...items.asMap().entries.map((entry) {
-          final index = entry.key;
-          final item = entry.value;
-          return Padding(
-            padding: const EdgeInsets.only(bottom: 8),
-            child: Row(
-              crossAxisAlignment: CrossAxisAlignment.start,
-              children: [
-                Container(
-                  width: 24,
-                  height: 24,
-                  decoration: BoxDecoration(
-                    color: Theme.of(context).colorScheme.primaryContainer,
-                    borderRadius: BorderRadius.circular(12),
-                  ),
-                  child: Center(
-                    child: Text(
-                      isNumbered ? '${index + 1}' : '•',
-                      style: TextStyle(
-                        fontSize: 12,
-                        fontWeight: FontWeight.w600,
-                        color: Theme.of(context).colorScheme.onPrimaryContainer,
-                      ),
-                    ),
-                  ),
-                ),
-                const SizedBox(width: 12),
-                Expanded(
-                  child: Text(
-                    item,
-                    style: Theme.of(context).textTheme.bodyMedium?.copyWith(
-                      height: 1.4,
-                      color: Theme.of(context).colorScheme.onSurfaceVariant,
-                    ),
-                  ),
-                ),
-              ],
-            ),
-          );
-        }).toList(),
-      ],
-    );
-  }
-}
->>>>>>> 1d5d3b4f
+import 'dart:io';
+
+import 'package:dishcovery_app/core/models/scan_model.dart';
+import 'package:dishcovery_app/core/services/firestore_service.dart';
+import 'package:dishcovery_app/features/result/presentation/widgets/not_food_widget.dart';
+import 'package:dishcovery_app/features/result/widgets/nearby_restaurants_section.dart';
+import 'package:dishcovery_app/providers/feeds_provider.dart';
+import 'package:dishcovery_app/providers/history_provider.dart';
+import 'package:dishcovery_app/providers/scan_provider.dart';
+import 'package:easy_localization/easy_localization.dart';
+import 'package:flutter/material.dart';
+import 'package:provider/provider.dart';
+import 'package:skeletonizer/skeletonizer.dart';
+
+class ResultScreen extends StatefulWidget {
+  final String? imagePath;
+  final ScanResult? initialData;
+
+  const ResultScreen({super.key, this.imagePath, this.initialData})
+    : assert(imagePath != null || initialData != null);
+
+  static const String path = '/result';
+
+  @override
+  State<ResultScreen> createState() => _ResultScreenState();
+}
+
+class _ResultScreenState extends State<ResultScreen> {
+  bool _isSaved = false;
+  bool _hasProcessedImage = false;
+  bool _isTogglingCollection = false;
+
+  @override
+  void initState() {
+    super.initState();
+
+    WidgetsBinding.instance.addPostFrameCallback((_) {
+      if (_hasProcessedImage) {
+        debugPrint(
+          "ResultScreen: Image already processed, skipping duplicate call",
+        );
+        return;
+      }
+
+      _hasProcessedImage = true;
+      final scanProvider = context.read<ScanProvider>();
+      scanProvider.clear();
+
+      if (widget.initialData != null) {
+        scanProvider.setResult(widget.initialData!);
+        _isSaved = true;
+      } else {
+        scanProvider.processImage(widget.imagePath!, context: context);
+      }
+    });
+  }
+
+  ScanResult? _currentResult(
+    ScanProvider scanProvider,
+    HistoryProvider historyProvider,
+  ) {
+    final base = scanProvider.result ?? widget.initialData;
+    if (base == null) return null;
+    if (historyProvider.isInCollection(base))
+      return base.copyWith(isFavorite: true);
+    return base;
+  }
+
+  Future<void> _toggleCollection(
+    ScanProvider scanProvider,
+    HistoryProvider historyProvider,
+  ) async {
+    if (!_isSaved || _isTogglingCollection) return;
+
+    final activeResult = _currentResult(scanProvider, historyProvider);
+    if (activeResult == null) return;
+
+    setState(() => _isTogglingCollection = true);
+
+    final currentlyCollected = historyProvider.isInCollection(activeResult);
+    await historyProvider.setFavoriteStatus(activeResult, !currentlyCollected);
+    final firestoreId = activeResult.firestoreId;
+    if (firestoreId != null) {
+      await FirestoreService().setSavedStatus(firestoreId, !currentlyCollected);
+      try {
+        final feedsProvider = context.read<FeedsProvider>();
+        feedsProvider.updateSavedStatus(firestoreId, !currentlyCollected);
+      } catch (_) {}
+    }
+
+    if (!mounted) return;
+
+    setState(() => _isTogglingCollection = false);
+    final message = !currentlyCollected
+        ? 'result_screen.saved_to_collection'.tr()
+        : 'result_screen.removed_from_collection'.tr();
+
+    ScaffoldMessenger.of(context).showSnackBar(
+      SnackBar(content: Text(message), duration: const Duration(seconds: 2)),
+    );
+  }
+
+  void _shareResult() {
+    if (_isSaved) {
+      ScaffoldMessenger.of(context).showSnackBar(
+        SnackBar(
+          content: Text('result_screen.sharing_result'.tr()),
+          duration: const Duration(seconds: 2),
+        ),
+      );
+    }
+  }
+
+  @override
+  Widget build(BuildContext context) {
+    final scanProvider = context.watch<ScanProvider>();
+    final historyProvider = context.watch<HistoryProvider>();
+    final isLoading = scanProvider.loading;
+    final result = scanProvider.result;
+    final activeResult = _currentResult(scanProvider, historyProvider);
+    final isCollected = historyProvider.isInCollection(activeResult);
+
+    final String? imageUrl = (widget.initialData?.imageUrl ?? '').isNotEmpty
+        ? widget.initialData!.imageUrl
+        : (result?.imageUrl ?? '').isNotEmpty
+        ? result!.imageUrl
+        : null;
+    final String? localImagePath =
+        widget.initialData?.imagePath ?? widget.imagePath;
+
+    if (result != null &&
+        (result.id != null || result.firestoreId != null) &&
+        !_isSaved) {
+      _isSaved = true;
+    }
+
+    return Scaffold(
+      body: CustomScrollView(
+        slivers: [
+          SliverAppBar(
+            floating: true,
+            snap: true,
+            backgroundColor: Theme.of(context).colorScheme.surface,
+            title: Text('result_screen.title'.tr()),
+            centerTitle: true,
+          ),
+          SliverToBoxAdapter(
+            child: Column(
+              crossAxisAlignment: CrossAxisAlignment.start,
+              children: [
+                AspectRatio(
+                  aspectRatio: 4 / 3,
+                  child: _buildImageWidget(imageUrl, localImagePath, context),
+                ),
+                const SizedBox(height: 16),
+
+                Padding(
+                  padding: const EdgeInsets.all(16),
+                  child: Column(
+                    crossAxisAlignment: CrossAxisAlignment.start,
+                    children: [
+                      if (scanProvider.error != null)
+                        Container(
+                          padding: const EdgeInsets.all(16),
+                          decoration: BoxDecoration(
+                            color: Theme.of(context).colorScheme.errorContainer,
+                            borderRadius: BorderRadius.circular(12),
+                          ),
+                          child: Row(
+                            children: [
+                              Icon(
+                                Icons.error_outline,
+                                size: 24,
+                                color: Theme.of(
+                                  context,
+                                ).colorScheme.onErrorContainer,
+                              ),
+                              const SizedBox(width: 12),
+                              Expanded(
+                                child: Text(
+                                  'result_screen.error_prefix'.tr(
+                                    args: [scanProvider.error!],
+                                  ),
+                                  style: TextStyle(
+                                    color: Theme.of(
+                                      context,
+                                    ).colorScheme.onErrorContainer,
+                                  ),
+                                ),
+                              ),
+                            ],
+                          ),
+                        )
+                      else if (!isLoading && result == null)
+                        Center(child: Text('result_screen.no_result'.tr()))
+                      else if (result != null && result.isFood == false)
+                        const NotFoodWidget()
+                      else
+                        Skeletonizer(
+                          enabled: isLoading && result == null,
+                          child: Column(
+                            crossAxisAlignment: CrossAxisAlignment.start,
+                            children: [
+                              Text(
+                                result?.name ??
+                                    'result_screen.loading_name'.tr(),
+                                style: Theme.of(context)
+                                    .textTheme
+                                    .headlineMedium
+                                    ?.copyWith(fontWeight: FontWeight.bold),
+                              ),
+                              const SizedBox(height: 8),
+                              Row(
+                                children: [
+                                  Icon(
+                                    Icons.location_on_outlined,
+                                    size: 16,
+                                    color: Theme.of(
+                                      context,
+                                    ).colorScheme.primary,
+                                  ),
+                                  const SizedBox(width: 4),
+                                  Text(
+                                    result?.origin ??
+                                        'result_screen.loading_origin'.tr(),
+                                    style: TextStyle(
+                                      color: Theme.of(
+                                        context,
+                                      ).colorScheme.primary,
+                                      fontWeight: FontWeight.w500,
+                                    ),
+                                  ),
+                                ],
+                              ),
+                              const SizedBox(height: 16),
+
+                              Row(
+                                children: [
+                                  _buildActionButton(
+                                    context,
+                                    icon: isCollected
+                                        ? Icons.bookmark
+                                        : Icons.bookmark_outline,
+                                    isEnabled:
+                                        _isSaved && !_isTogglingCollection,
+                                    isActive: isCollected,
+                                    onTap: () {
+                                      _toggleCollection(
+                                        scanProvider,
+                                        historyProvider,
+                                      );
+                                    },
+                                  ),
+                                  const SizedBox(width: 8),
+                                  _buildActionButton(
+                                    context,
+                                    icon: Icons.share_outlined,
+                                    isEnabled: _isSaved,
+                                    isActive: false,
+                                    onTap: _shareResult,
+                                  ),
+                                ],
+                              ),
+                              const SizedBox(height: 24),
+
+                              _buildSection(
+                                context,
+                                icon: Icons.description_outlined,
+                                title: 'result_screen.description'.tr(),
+                                content:
+                                    result?.description ??
+                                    'result_screen.loading_desc'.tr() * 5,
+                              ),
+
+                              if (result?.history != null &&
+                                  result!.history.isNotEmpty) ...[
+                                const SizedBox(height: 20),
+                                _buildSection(
+                                  context,
+                                  icon: Icons.history,
+                                  title: 'result_screen.history'.tr(),
+                                  content: result.history,
+                                ),
+                              ],
+
+                              if (result?.recipe != null) ...[
+                                if (result!.recipe.ingredients.isNotEmpty) ...[
+                                  const SizedBox(height: 20),
+                                  _buildListSection(
+                                    context,
+                                    icon: Icons.kitchen_outlined,
+                                    title: 'result_screen.ingredients'.tr(),
+                                    items: result.recipe.ingredients,
+                                  ),
+                                ],
+                                if (result.recipe.steps.isNotEmpty) ...[
+                                  const SizedBox(height: 20),
+                                  _buildListSection(
+                                    context,
+                                    icon: Icons.restaurant_menu_outlined,
+                                    title: 'result_screen.steps'.tr(),
+                                    items: result.recipe.steps,
+                                    isNumbered: true,
+                                  ),
+                                ],
+                              ],
+
+                              if (result?.tags != null &&
+                                  result!.tags.isNotEmpty) ...[
+                                const SizedBox(height: 20),
+                                Wrap(
+                                  spacing: 8,
+                                  runSpacing: 8,
+                                  children: result.tags.map((tag) {
+                                    return Container(
+                                      padding: const EdgeInsets.symmetric(
+                                        horizontal: 12,
+                                        vertical: 6,
+                                      ),
+                                      decoration: BoxDecoration(
+                                        color: Theme.of(
+                                          context,
+                                        ).colorScheme.primaryContainer,
+                                        borderRadius: BorderRadius.circular(20),
+                                      ),
+                                      child: Text(
+                                        '#$tag',
+                                        style: TextStyle(
+                                          fontSize: 12,
+                                          color: Theme.of(
+                                            context,
+                                          ).colorScheme.onPrimaryContainer,
+                                        ),
+                                      ),
+                                    );
+                                  }).toList(),
+                                ),
+                              ],
+
+                              if (result != null && result.isFood) ...[
+                                const SizedBox(height: 24),
+                                NearbyRestaurantsSection(
+                                  foodName: result.name,
+                                  autoLoad: true,
+                                ),
+                              ],
+
+                              const SizedBox(height: 32),
+                            ],
+                          ),
+                        ),
+                    ],
+                  ),
+                ),
+              ],
+            ),
+          ),
+        ],
+      ),
+    );
+  }
+
+  Widget _buildImageWidget(
+    String? imageUrl,
+    String? localPath,
+    BuildContext context,
+  ) {
+    if (imageUrl != null && imageUrl.isNotEmpty) {
+      return Image.network(
+        imageUrl,
+        fit: BoxFit.cover,
+        loadingBuilder: (context, child, loadingProgress) {
+          if (loadingProgress == null) return child;
+          return Container(
+            color: Theme.of(context).colorScheme.surfaceContainerHighest,
+            child: Center(
+              child: CircularProgressIndicator(
+                value: loadingProgress.expectedTotalBytes != null
+                    ? loadingProgress.cumulativeBytesLoaded /
+                          loadingProgress.expectedTotalBytes!
+                    : null,
+              ),
+            ),
+          );
+        },
+        errorBuilder: (context, error, stackTrace) {
+          if (localPath != null && File(localPath).existsSync()) {
+            return Image.file(File(localPath), fit: BoxFit.cover);
+          }
+          return _buildImageErrorWidget(context);
+        },
+      );
+    }
+
+    if (localPath != null && File(localPath).existsSync()) {
+      return Image.file(File(localPath), fit: BoxFit.cover);
+    }
+
+    return _buildImageErrorWidget(context);
+  }
+
+  Widget _buildImageErrorWidget(BuildContext context) {
+    return Container(
+      color: Theme.of(context).colorScheme.surfaceContainerHighest,
+      child: const Center(
+        child: Icon(Icons.broken_image_outlined, size: 64, color: Colors.grey),
+      ),
+    );
+  }
+
+  Widget _buildActionButton(
+    BuildContext context, {
+    required IconData icon,
+    required bool isEnabled,
+    required bool isActive,
+    required VoidCallback onTap,
+  }) {
+    return Container(
+      decoration: BoxDecoration(
+        color: isEnabled
+            ? (isActive
+                  ? Theme.of(context).colorScheme.primaryContainer
+                  : Theme.of(context).colorScheme.surfaceContainerHighest)
+            : Theme.of(context).colorScheme.surfaceContainerHighest,
+        borderRadius: BorderRadius.circular(12),
+      ),
+      child: Material(
+        color: Colors.transparent,
+        child: InkWell(
+          borderRadius: BorderRadius.circular(12),
+          onTap: isEnabled ? onTap : null,
+          child: Padding(
+            padding: const EdgeInsets.all(12),
+            child: Icon(
+              icon,
+              size: 20,
+              color: isEnabled
+                  ? (isActive
+                        ? Theme.of(context).colorScheme.onPrimaryContainer
+                        : Theme.of(context).colorScheme.onSurface)
+                  : Colors.grey,
+            ),
+          ),
+        ),
+      ),
+    );
+  }
+
+  Widget _buildSection(
+    BuildContext context, {
+    required IconData icon,
+    required String title,
+    required String content,
+  }) {
+    return Column(
+      crossAxisAlignment: CrossAxisAlignment.start,
+      children: [
+        Skeletonizer(
+          enabled: false,
+          child: Row(
+            children: [
+              Icon(
+                icon,
+                size: 20,
+                color: Theme.of(context).colorScheme.primary,
+              ),
+              const SizedBox(width: 8),
+              Text(
+                title,
+                style: Theme.of(
+                  context,
+                ).textTheme.titleMedium?.copyWith(fontWeight: FontWeight.w600),
+              ),
+            ],
+          ),
+        ),
+        const SizedBox(height: 8),
+        Text(
+          content,
+          style: Theme.of(context).textTheme.bodyMedium?.copyWith(
+            height: 1.5,
+            color: Theme.of(context).colorScheme.onSurfaceVariant,
+          ),
+        ),
+      ],
+    );
+  }
+
+  Widget _buildListSection(
+    BuildContext context, {
+    required IconData icon,
+    required String title,
+    required List<String> items,
+    bool isNumbered = false,
+  }) {
+    return Column(
+      crossAxisAlignment: CrossAxisAlignment.start,
+      children: [
+        Skeletonizer(
+          enabled: false,
+          child: Row(
+            children: [
+              Icon(
+                icon,
+                size: 20,
+                color: Theme.of(context).colorScheme.primary,
+              ),
+              const SizedBox(width: 8),
+              Text(
+                title,
+                style: Theme.of(
+                  context,
+                ).textTheme.titleMedium?.copyWith(fontWeight: FontWeight.w600),
+              ),
+            ],
+          ),
+        ),
+        const SizedBox(height: 12),
+        ...items.asMap().entries.map((entry) {
+          final index = entry.key;
+          final item = entry.value;
+          return Padding(
+            padding: const EdgeInsets.only(bottom: 8),
+            child: Row(
+              crossAxisAlignment: CrossAxisAlignment.start,
+              children: [
+                Container(
+                  width: 24,
+                  height: 24,
+                  decoration: BoxDecoration(
+                    color: Theme.of(context).colorScheme.primaryContainer,
+                    borderRadius: BorderRadius.circular(12),
+                  ),
+                  child: Center(
+                    child: Text(
+                      isNumbered ? '${index + 1}' : '•',
+                      style: TextStyle(
+                        fontSize: 12,
+                        fontWeight: FontWeight.w600,
+                        color: Theme.of(context).colorScheme.onPrimaryContainer,
+                      ),
+                    ),
+                  ),
+                ),
+                const SizedBox(width: 12),
+                Expanded(
+                  child: Text(
+                    item,
+                    style: Theme.of(context).textTheme.bodyMedium?.copyWith(
+                      height: 1.4,
+                      color: Theme.of(context).colorScheme.onSurfaceVariant,
+                    ),
+                  ),
+                ),
+              ],
+            ),
+          );
+        }).toList(),
+      ],
+    );
+  }
+}