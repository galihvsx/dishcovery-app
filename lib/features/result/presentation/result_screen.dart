--- conflicted
+++ resolved
@@ -4,20 +4,10 @@
 import 'package:dishcovery_app/features/result/presentation/widgets/result_image_widget.dart';
 import 'package:dishcovery_app/features/result/presentation/widgets/result_info_widget.dart';
 import 'package:dishcovery_app/features/result/presentation/widgets/result_tags_widget.dart';
+import 'package:dishcovery_app/features/result/widgets/nearby_restaurants_section.dart';
 import 'package:dishcovery_app/providers/scan_provider.dart';
 import 'package:flutter/material.dart';
 import 'package:provider/provider.dart';
-<<<<<<< HEAD
-
-import 'package:dishcovery_app/features/result/widgets/nearby_restaurants_section.dart';
-import 'package:dishcovery_app/features/result/presentation/widgets/result_actions_widget.dart';
-import 'package:dishcovery_app/features/result/presentation/widgets/result_image_widget.dart';
-import 'package:dishcovery_app/features/result/presentation/widgets/result_info_widget.dart';
-import 'package:dishcovery_app/features/result/presentation/widgets/result_skeleton_loader.dart';
-import 'package:dishcovery_app/features/result/presentation/widgets/result_tags_widget.dart';
-=======
-import 'package:skeletonizer/skeletonizer.dart';
->>>>>>> b40fc411
 
 class ResultScreen extends StatefulWidget {
   final String imagePath;
@@ -76,49 +66,6 @@
           ),
         ],
       ),
-<<<<<<< HEAD
-      body: scanProvider.loading
-          ? const ResultSkeletonLoader()
-          : scanProvider.error != null
-          ? Center(child: Text("Error: ${scanProvider.error}"))
-          : scanProvider.result == null
-          ? const Center(child: Text("No result"))
-          : SingleChildScrollView(
-              padding: const EdgeInsets.all(16),
-              child: Column(
-                crossAxisAlignment: CrossAxisAlignment.start,
-                children: [
-                  ResultImageWidget(imagePath: widget.imagePath),
-                  const SizedBox(height: 16),
-                  ResultInfoWidget(
-                    name: scanProvider.result!.name,
-                    origin: scanProvider.result!.origin,
-                    description: scanProvider.result!.description,
-                    history: scanProvider.result!.history,
-                    recipe: scanProvider.result!.recipe,
-                  ),
-                  const SizedBox(height: 12),
-                  if (scanProvider.result!.tags.isNotEmpty)
-                    ResultTagsWidget(tags: scanProvider.result!.tags),
-                  const SizedBox(height: 12),
-                  const ResultActionsWidget(),
-                  const SizedBox(height: 20),
-                  // Show nearby restaurants that sell this food
-                  NearbyRestaurantsSection(
-                    foodName: scanProvider.result!.name,
-                    autoLoad: true,
-                  ),
-                  const SizedBox(height: 20),
-                  if (widget.fromHistory)
-                    const Padding(
-                      padding: EdgeInsets.only(top: 12.0),
-                      child: Text(
-                        "Dibuka dari History",
-                        style: TextStyle(
-                          fontSize: 12,
-                          color: Colors.grey,
-                          fontStyle: FontStyle.italic,
-=======
       body: SafeArea(
         child: SingleChildScrollView(
           padding: const EdgeInsets.all(16),
@@ -128,16 +75,58 @@
               ResultImageWidget(imagePath: widget.imagePath),
               const SizedBox(height: 16),
 
-              Skeletonizer(
-                enabled: isLoading,
-                child: Column(
+              if (isLoading) ...[
+                // Show custom loading UI instead of skeletonizer
+                Container(
+                  padding: const EdgeInsets.all(32),
+                  child: Column(
+                    children: [
+                      const CircularProgressIndicator(),
+                      const SizedBox(height: 24),
+                      Text(
+                        scanProvider.loadingMessage,
+                        style: Theme.of(context).textTheme.titleMedium,
+                        textAlign: TextAlign.center,
+                      ),
+                      const SizedBox(height: 8),
+                      Text(
+                        "Mohon tunggu sebentar...",
+                        style: Theme.of(context).textTheme.bodyMedium?.copyWith(
+                              color: Colors.grey,
+                            ),
+                        textAlign: TextAlign.center,
+                      ),
+                    ],
+                  ),
+                ),
+              ] else ...[
+                Column(
                   crossAxisAlignment: CrossAxisAlignment.start,
                   children: [
                     if (scanProvider.error != null)
-                      Center(child: Text("Error: ${scanProvider.error}"))
-                    else if (result == null && !isLoading)
+                      Container(
+                        padding: const EdgeInsets.all(16),
+                        decoration: BoxDecoration(
+                          color: Colors.red.shade50,
+                          borderRadius: BorderRadius.circular(8),
+                          border: Border.all(color: Colors.red.shade200),
+                        ),
+                        child: Row(
+                          children: [
+                            Icon(Icons.error_outline, color: Colors.red.shade700),
+                            const SizedBox(width: 12),
+                            Expanded(
+                              child: Text(
+                                "Error: ${scanProvider.error}",
+                                style: TextStyle(color: Colors.red.shade700),
+                              ),
+                            ),
+                          ],
+                        ),
+                      )
+                    else if (result == null)
                       const Center(child: Text("Tidak ada hasil"))
-                    else if (result != null) ...[
+                    else ...[
                       if (result.isFood == false) ...[
                         const NotFoodWidget(),
                       ] else ...[
@@ -147,7 +136,6 @@
                           description: result.description,
                           history: result.history,
                           recipe: result.recipe,
->>>>>>> b40fc411
                         ),
                         const SizedBox(height: 12),
                         if (result.tags.isNotEmpty)
@@ -157,11 +145,17 @@
                         const SizedBox(height: 20),
                         if (result.relatedFoods.isNotEmpty)
                           RelatedFoodsWidget(related: result.relatedFoods),
+                        const SizedBox(height: 20),
+                        // Show nearby restaurants that sell this food
+                        NearbyRestaurantsSection(
+                          foodName: result.name,
+                          autoLoad: true,
+                        ),
                       ],
                     ],
                   ],
                 ),
-              ),
+              ],
 
               if (widget.fromHistory)
                 const Padding(
