import 'package:dishcovery_app/core/widgets/app_logo.dart';
import 'package:dishcovery_app/core/widgets/custom_app_bar.dart';
import 'package:dishcovery_app/core/widgets/theme_switcher.dart';
import 'package:dishcovery_app/features/examples/camera_test_screen.dart';
import 'package:flutter/material.dart';
<<<<<<< HEAD
import 'dart:io';
import 'package:dishcovery_app/features/capture/services/image_picker_service.dart';
=======
import 'package:dishcovery_app/utils/routes/app_routes.dart';
>>>>>>> 52addfd7

class DishcoveryHomePage extends StatelessWidget {
  const DishcoveryHomePage({super.key});

  @override
  Widget build(BuildContext context) {
    return Scaffold(
      backgroundColor: Theme.of(context).colorScheme.surface,
      appBar: const CustomAppBar(
        title: 'Dishcovery',
        actions: [ThemeSwitcher()],
      ),
      body: SafeArea(
        child: LayoutBuilder(
          builder: (context, constraints) {
            return SingleChildScrollView(
              child: ConstrainedBox(
                constraints: BoxConstraints(minHeight: constraints.maxHeight),
                child: Center(
                  child: Padding(
                    padding: const EdgeInsets.all(36.0),
                    child: Column(
                      mainAxisSize: MainAxisSize.min,
                      children: [
                        const AppLogo(size: 180),
                        const SizedBox(height: 24),

                        // Take Photo button
                        SizedBox(
                          width: double.infinity,
                          child: ElevatedButton(
                            onPressed: () {
                              Navigator.push(
                                context,
                                MaterialPageRoute(
                                  builder: (context) =>
                                      const CameraExampleScreen(),
                                ),
                              );
                            },
                            style: ElevatedButton.styleFrom(
                              backgroundColor: Theme.of(
                                context,
                              ).colorScheme.primary,
                              padding: const EdgeInsets.symmetric(vertical: 14),
                              shape: RoundedRectangleBorder(
                                borderRadius: BorderRadius.circular(16),
                              ),
                            ),
                            child: const Text(
                              "Take Photo",
                              style: TextStyle(
                                fontSize: 16,
                                color: Colors.white,
                              ),
                            ),
                          ),
                        ),
                        const SizedBox(height: 12),

                        // Select Photo button
                        SizedBox(
                          width: double.infinity,
                          child: ElevatedButton(
                            onPressed: () async {
                              final picker = ImagePickerService();
                              final File? image = await picker
                                  .pickFromGallery();
                              if (image != null) {
                                // contoh: print path atau nanti bisa navigate ke ResultScreen
                                print("Selected image path: ${image.path}");
                              }
                            },
                            style: ElevatedButton.styleFrom(
                              backgroundColor: Theme.of(
                                context,
                              ).colorScheme.primary,
                              padding: const EdgeInsets.symmetric(vertical: 14),
                              shape: RoundedRectangleBorder(
                                borderRadius: BorderRadius.circular(16),
                              ),
                            ),
                            child: const Text(
                              "Select Photo",
                              style: TextStyle(
                                fontSize: 16,
                                color: Colors.white,
                              ),
                            ),
                          ),
                        ),
                        const SizedBox(height: 12),

                        // Firebase AI Logic Example page
                        SizedBox(
                          width: double.infinity,
                          child: OutlinedButton(
                            onPressed: () {
                              Navigator.of(context).pushNamed(AppRoutes.aiExample);
                            },
                            child: const Text('Buka Contoh AI Logic'),
                          ),
                        ),
                      ],
                    ),
                  ),
                ),
              ),
            );
          },
        ),
      ),
    );
  }
}<|MERGE_RESOLUTION|>--- conflicted
+++ resolved
@@ -3,12 +3,7 @@
 import 'package:dishcovery_app/core/widgets/theme_switcher.dart';
 import 'package:dishcovery_app/features/examples/camera_test_screen.dart';
 import 'package:flutter/material.dart';
-<<<<<<< HEAD
-import 'dart:io';
-import 'package:dishcovery_app/features/capture/services/image_picker_service.dart';
-=======
 import 'package:dishcovery_app/utils/routes/app_routes.dart';
->>>>>>> 52addfd7
 
 class DishcoveryHomePage extends StatelessWidget {
   const DishcoveryHomePage({super.key});
@@ -73,14 +68,8 @@
                         SizedBox(
                           width: double.infinity,
                           child: ElevatedButton(
-                            onPressed: () async {
-                              final picker = ImagePickerService();
-                              final File? image = await picker
-                                  .pickFromGallery();
-                              if (image != null) {
-                                // contoh: print path atau nanti bisa navigate ke ResultScreen
-                                print("Selected image path: ${image.path}");
-                              }
+                            onPressed: () {
+                              // TODO: pilih foto dari gallery
                             },
                             style: ElevatedButton.styleFrom(
                               backgroundColor: Theme.of(
