--- conflicted
+++ resolved
@@ -1,16 +1,9 @@
 import 'package:dishcovery_app/features/result/presentation/result_screen.dart';
 import 'package:dishcovery_app/providers/scan_provider.dart';
 import 'package:flutter/material.dart';
-<<<<<<< HEAD
 
 import '../../core/navigation/auth_guard.dart';
 import '../../core/navigation/auth_preferences_guard.dart';
-=======
-import 'package:provider/provider.dart';
-import '../../features/home/presentation/dishcovery_home_page.dart';
-import '../../features/capture/presentation/capture_screen.dart';
-import '../../features/history/presentation/history_screen.dart';
->>>>>>> 218fee5a
 import '../../core/navigation/main_navigation.dart';
 import '../../features/auth/forgot_password/presentation/forgot_password_screen.dart';
 import '../../features/auth/login/presentation/login_screen.dart';
@@ -66,7 +59,6 @@
 
       // Protected routes (require authentication and preferences)
       case main:
-<<<<<<< HEAD
         return createAuthenticatedRouteWithPreferences(
           settings,
           (_) => const MainNavigation(),
@@ -120,27 +112,6 @@
       case AiLogicExampleScreen.path:
         return MaterialPageRoute(builder: (_) => const AiLogicExampleScreen());
 
-=======
-        return MaterialPageRoute(builder: (_) => const MainNavigation());
-      case home:
-        return MaterialPageRoute(builder: (_) => const DishcoveryHomePage());
-      case capture:
-        return MaterialPageRoute(builder: (_) => const CaptureScreen());
-      case history:
-        return MaterialPageRoute(builder: (_) => const HistoryScreen());
-      case result:
-        final args = settings.arguments as Map<String, dynamic>?;
-        final imagePath = args?['imagePath'] ?? '';
-        return MaterialPageRoute(
-          builder: (_) => ChangeNotifierProvider(
-            create: (_) => ScanProvider(),
-            child: ResultScreen(imagePath: imagePath),
-          ),
-        );
-
-      case aiExample:
-        return MaterialPageRoute(builder: (_) => const AiLogicExampleScreen());
->>>>>>> 218fee5a
       default:
         return MaterialPageRoute(
           builder: (_) =>
