--- conflicted
+++ resolved
@@ -1,17 +1,9 @@
-import 'package:dishcovery_app/core/navigation/main_navigation.dart';
-import 'package:dishcovery_app/features/capture/presentation/capture_screen.dart';
-import 'package:dishcovery_app/features/history/presentation/history_screen.dart';
-import 'package:dishcovery_app/features/home/presentation/dishcovery_home_page.dart';
-import 'package:dishcovery_app/features/result/presentation/result_screen.dart';
 import 'package:flutter/material.dart';
-<<<<<<< HEAD
-=======
 import '../../features/home/presentation/dishcovery_home_page.dart';
 import '../../features/capture/presentation/capture_screen.dart';
 import '../../features/history/presentation/history_screen.dart';
 import '../../core/navigation/main_navigation.dart';
 import '../../features/examples/ai_logic_example_screen.dart';
->>>>>>> 80e8c5c9
 
 class AppRoutes {
   // Route names
@@ -34,17 +26,14 @@
         return MaterialPageRoute(builder: (_) => const CaptureScreen());
       case history:
         return MaterialPageRoute(builder: (_) => const HistoryScreen());
-<<<<<<< HEAD
       case result:
         final args = settings.arguments as Map<String, dynamic>?;
         final imagePath = args?['imagePath'] ?? '';
         return MaterialPageRoute(
           builder: (_) => ResultScreen(imagePath: imagePath),
-=======
       case aiExample:
         return MaterialPageRoute(
           builder: (_) => const AiLogicExampleScreen(),
->>>>>>> 80e8c5c9
         );
       default:
         return MaterialPageRoute(
