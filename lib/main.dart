<<<<<<< HEAD
import 'package:dishcovery_app/app.dart';
import 'package:firebase_core/firebase_core.dart';
import 'package:flutter/material.dart';
import 'package:shared_preferences/shared_preferences.dart';
import 'package:easy_localization/easy_localization.dart';

import 'package:dishcovery_app/firebase_options.dart';

void main() async {
  WidgetsFlutterBinding.ensureInitialized();

  // Initialize Firebase
  await EasyLocalization.ensureInitialized();
  await Firebase.initializeApp(options: DefaultFirebaseOptions.currentPlatform);

  // Initialize SharedPreferences
  final preferences = await SharedPreferences.getInstance();

  runApp(
    EasyLocalization(
      supportedLocales: const [Locale('en'), Locale('id')],
      path: 'assets/translations',
      fallbackLocale: const Locale('en'),
      child: App(preferences: preferences),
    ),
  );
}
=======
import 'package:dishcovery_app/app.dart';
import 'package:dishcovery_app/core/database/objectbox_database.dart';
import 'package:firebase_core/firebase_core.dart';
import 'package:flutter/material.dart';
import 'package:shared_preferences/shared_preferences.dart';

import 'package:dishcovery_app/firebase_options.dart';

void main() async {
  WidgetsFlutterBinding.ensureInitialized();

  // Initialize Firebase
  await Firebase.initializeApp(options: DefaultFirebaseOptions.currentPlatform);

  // Initialize SharedPreferences
  final preferences = await SharedPreferences.getInstance();

  // Initialize ObjectBox
  final objectbox = await ObjectBoxDatabase.create();

  runApp(App(
    preferences: preferences,
    objectBoxDatabase: objectbox,
  ));
}
>>>>>>> 1b6a3535
<|MERGE_RESOLUTION|>--- conflicted
+++ resolved
@@ -1,55 +1,27 @@
-<<<<<<< HEAD
 import 'package:dishcovery_app/app.dart';
+import 'package:dishcovery_app/core/database/objectbox_database.dart';
+import 'package:dishcovery_app/firebase_options.dart';
+import 'package:easy_localization/easy_localization.dart';
 import 'package:firebase_core/firebase_core.dart';
 import 'package:flutter/material.dart';
 import 'package:shared_preferences/shared_preferences.dart';
-import 'package:easy_localization/easy_localization.dart';
-
-import 'package:dishcovery_app/firebase_options.dart';
 
 void main() async {
   WidgetsFlutterBinding.ensureInitialized();
 
-  // Initialize Firebase
   await EasyLocalization.ensureInitialized();
   await Firebase.initializeApp(options: DefaultFirebaseOptions.currentPlatform);
 
-  // Initialize SharedPreferences
   final preferences = await SharedPreferences.getInstance();
+
+  final objectbox = await ObjectBoxDatabase.create();
 
   runApp(
     EasyLocalization(
       supportedLocales: const [Locale('en'), Locale('id')],
       path: 'assets/translations',
       fallbackLocale: const Locale('en'),
-      child: App(preferences: preferences),
+      child: App(preferences: preferences, objectBoxDatabase: objectbox),
     ),
   );
-}
-=======
-import 'package:dishcovery_app/app.dart';
-import 'package:dishcovery_app/core/database/objectbox_database.dart';
-import 'package:firebase_core/firebase_core.dart';
-import 'package:flutter/material.dart';
-import 'package:shared_preferences/shared_preferences.dart';
-
-import 'package:dishcovery_app/firebase_options.dart';
-
-void main() async {
-  WidgetsFlutterBinding.ensureInitialized();
-
-  // Initialize Firebase
-  await Firebase.initializeApp(options: DefaultFirebaseOptions.currentPlatform);
-
-  // Initialize SharedPreferences
-  final preferences = await SharedPreferences.getInstance();
-
-  // Initialize ObjectBox
-  final objectbox = await ObjectBoxDatabase.create();
-
-  runApp(App(
-    preferences: preferences,
-    objectBoxDatabase: objectbox,
-  ));
-}
->>>>>>> 1b6a3535
+}