--- conflicted
+++ resolved
@@ -53,16 +53,6 @@
   camera: ^0.11.2
   cloud_firestore: ^6.0.2
   geolocator: ^14.0.2
-<<<<<<< HEAD
-  google_sign_in: ^6.2.1
-  introduction_screen: ^3.1.14
-  sign_in_button: ^3.2.0
-  http: ^1.5.0
-  image: ^4.5.4
-  flutter_markdown: ^0.7.7+1
-  shimmer: ^3.0.0
-  easy_localization: ^3.0.8
-=======
   google_sign_in: ^7.2.0
   introduction_screen: ^4.0.0
   sign_in_button: ^4.0.1
@@ -75,66 +65,12 @@
   path: ^1.9.1
   flutter_dotenv: ^6.0.0
   url_launcher: ^6.3.2
->>>>>>> e95dad3e
 
 dev_dependencies:
   flutter_test:
     sdk: flutter
 
-<<<<<<< HEAD
-  # The "flutter_lints" package below contains a set of recommended lints to
-  # encourage good coding practices. The lint set provided by the package is
-  # activated in the `analysis_options.yaml` file located at the root of your
-  # package. See that file for information about deactivating specific lint
-  # rules and activating additional ones.
-  flutter_lints: ^6.0.0
-
-# For information on the generic Dart part of this file, see the
-# following page: https://dart.dev/tools/pub/pubspec
-
-# The following section is specific to Flutter packages.
 flutter:
   assets:
     - assets/images/
-    - assets/translations/
-  # The following line ensures that the Material Icons font is
-  # included with your application, so that you can use the icons in
-  # the material Icons class.
-  uses-material-design: true
-
-  # To add assets to your application, add an assets section, like this:
-  # assets:
-  #   - images/a_dot_burr.jpeg
-  #   - images/a_dot_ham.jpeg
-
-  # An image asset can refer to one or more resolution-specific "variants", see
-  # https://flutter.dev/to/resolution-aware-images
-
-  # For details regarding adding assets from package dependencies, see
-  # https://flutter.dev/to/asset-from-package
-
-  # To add custom fonts to your application, add a fonts section here,
-  # in this "flutter" section. Each entry in this list should have a
-  # "family" key with the font family name, and a "fonts" key with a
-  # list giving the asset and other descriptors for the font. For
-  # example:
-  # fonts:
-  #   - family: Schyler
-  #     fonts:
-  #       - asset: fonts/Schyler-Regular.ttf
-  #       - asset: fonts/Schyler-Italic.ttf
-  #         style: italic
-  #   - family: Trajan Pro
-  #     fonts:
-  #       - asset: fonts/TrajanPro.ttf
-  #       - asset: fonts/TrajanPro_Bold.ttf
-  #         weight: 700
-  #
-  # For details regarding fonts from package dependencies,
-  # see https://flutter.dev/to/font-from-package
-=======
-flutter:
-  assets:
-    - assets/images/
-  uses-material-design: true
->>>>>>> e95dad3e
+  uses-material-design: true