--- conflicted
+++ resolved
@@ -31,40 +31,6 @@
   flutter:
     sdk: flutter
 
-<<<<<<< HEAD
-  # The following adds the Cupertino Icons font to your application.
-  # Use with the CupertinoIcons class for iOS style icons.
-  cupertino_icons: ^1.0.8
-  provider: ^6.1.5+1
-  dio: ^5.9.0
-  image_picker: ^1.2.0
-  image_cropper: 11.0.0
-  permission_handler: ^12.0.1
-  shared_preferences: ^2.5.3
-  intl: ^0.20.2
-  google_fonts: ^6.3.2
-  lottie: ^3.3.2
-  path_provider: ^2.1.5
-  flex_color_scheme: ^8.3.0
-  persistent_bottom_nav_bar_v2: ^6.1.0
-  firebase_core: ^4.1.1
-  firebase_auth: ^6.1.0
-  firebase_ai: ^3.3.0
-  timeago: ^3.7.1
-  camera: ^0.11.2
-  cloud_firestore: ^6.0.2
-  geolocator: ^14.0.2
-  google_sign_in: ^7.2.0
-  introduction_screen: ^4.0.0
-  sign_in_button: ^4.0.1
-  image: ^4.5.4
-  flutter_markdown: ^0.7.7+1
-  shimmer: ^3.0.0
-  iconify_design: ^1.0.1
-  flutter_dotenv: ^6.0.0
-  url_launcher: ^6.2.0
-
-=======
     # The following adds the Cupertino Icons font to your application.
     # Use with the CupertinoIcons class for iOS style icons.
     cupertino_icons: ^1.0.8
@@ -97,8 +63,7 @@
     iconify_design: ^1.0.1
     sqflite: ^2.4.2
     path: ^1.9.0
-    
->>>>>>> b40fc411
+
 dev_dependencies:
   flutter_test:
     sdk: flutter
